--- conflicted
+++ resolved
@@ -1,6 +1,5 @@
 # Changelog for RapyutaSimulationPlugins repository
 
-<<<<<<< HEAD
 ## 0.0.5 ##
 * Add Content/SkeletalRobots/turtlebot3 BP actor classes for BallCasterSphereWheeled, ConvexWheeled, SphereWheeled, StaticMeshConstrained, FullLockConstrained, WheeledVehicle types
 * Add Content/Robots & SkeletalRobots to lfs
@@ -13,10 +12,8 @@
 * Sphinx and doxygen documentation #56 #66
 * Add SpawnEntities and followFloor #57
 
-=======
 ## 0.0.4 ##
 * Add the class `ARobotBaseVehicle` without skeletal mesh as root component. Class `ARobotVehicle` inherits from it.
->>>>>>> a01b933f
 
 ## 0.0.3 ##
 * Add Assimp as 3rd dependency (release sources + lib)
