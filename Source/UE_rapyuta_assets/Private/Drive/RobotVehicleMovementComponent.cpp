--- conflicted
+++ resolved
@@ -1,140 +1,110 @@
-<<<<<<< HEAD
-// Copyright (C) Rapyuta Robotics
-
-#include "Drive/RobotVehicleMovementComponent.h"
-=======
-// Copyright 2020-2021 Rapyuta Robotics Co., Ltd.
-
-#include "Robots/RobotVehicleMovementComponent.h"
->>>>>>> 55692d71
-
-#include "GameFramework/Pawn.h"
-#include "GameFramework/PlayerController.h"
-
-void URobotVehicleMovementComponent::UpdateMovement(float DeltaTime)
-{
-    const FQuat OldRotation = UpdatedComponent->GetComponentQuat();
-
-    FVector position = UpdatedComponent->ComponentVelocity * DeltaTime;
-    FQuat DeltaRotation(FVector::ZAxisVector, AngularVelocity.Z * DeltaTime);
-
-    DesiredRotation = OldRotation * DeltaRotation;
-    DesiredMovement = (OldRotation * position);
-<<<<<<< HEAD
-
-    FHitResult Hit;
-    SafeMoveUpdatedComponent(DesiredMovement, DesiredRotation, true, Hit);
-    
-    // If we bumped into something, try to slide along it
-    if (Hit.IsValidBlockingHit())
-    {
-        SlideAlongSurface(DesiredMovement, 1.0f - Hit.Time, Hit.Normal, Hit);
-    }
-=======
->>>>>>> 55692d71
-}
-
-void URobotVehicleMovementComponent::InitOdom()
-{
-    OdomData.header_frame_id = FrameId;
-    OdomData.child_frame_id = ChildFrameId;
-
-    InitialTransform.SetTranslation(PawnOwner->GetActorLocation());
-    InitialTransform.SetRotation(FQuat(PawnOwner->GetActorRotation()));
-
-    // todo temporary hardcoded
-    OdomData.pose_covariance.Init(0, 36);
-    OdomData.pose_covariance[0] = 1e-05f;
-    OdomData.pose_covariance[7] = 1e-05f;
-    OdomData.pose_covariance[14] = 1e+12;
-    OdomData.pose_covariance[21] = 1e+12;
-    OdomData.pose_covariance[28] = 1e+12;
-    OdomData.pose_covariance[35] = 1e-03f;
-
-    OdomData.twist_covariance.Init(0, 36);
-    OdomData.twist_covariance[0] = 1e-05f;
-    OdomData.twist_covariance[7] = 1e-05f;
-    OdomData.twist_covariance[14] = 1e+12;
-    OdomData.twist_covariance[21] = 1e+12;
-    OdomData.twist_covariance[28] = 1e+12;
-    OdomData.twist_covariance[35] = 1e-03f;
-
-    IsOdomInitialized = true;
-}
-
-void URobotVehicleMovementComponent::UpdateOdom()
-{
-    if (!IsOdomInitialized)
-    {
-        InitOdom();
-    }
-<<<<<<< HEAD
-
-=======
->>>>>>> 55692d71
-    // time
-    float TimeNow = UGameplayStatics::GetTimeSeconds(GetWorld());
-    OdomData.header_stamp_sec = static_cast<int32>(TimeNow);
-    uint64 ns = (uint64)(TimeNow * 1e+09f);
-    OdomData.header_stamp_nanosec = static_cast<uint32>(ns - (OdomData.header_stamp_sec * 1e+09));
-
-    // position
-    FVector Pos = PawnOwner->GetActorLocation() - InitialTransform.GetTranslation();
-    OdomData.pose_pose_position_x = Pos.X;
-    OdomData.pose_pose_position_y = Pos.Y;
-    OdomData.pose_pose_position_z = Pos.Z;
-    OdomData.pose_pose_orientation = FQuat(PawnOwner->GetActorRotation() - InitialTransform.GetRotation().Rotator());
-
-    // velocity
-    OdomData.twist_twist_linear = Velocity;
-    OdomData.twist_twist_angular = FMath::DegreesToRadians(AngularVelocity);
-}
-
-void URobotVehicleMovementComponent::TickComponent(float DeltaTime,
-                                                   enum ELevelTick TickType,
-                                                   FActorComponentTickFunction* ThisTickFunction)
-{
-    if (!ShouldSkipUpdate(DeltaTime))
-    {
-        Super::TickComponent(DeltaTime, TickType, ThisTickFunction);
-
-        // Make sure that everything is still valid, and that we are allowed to move.
-        if (IsValid(UpdatedComponent))
-        {
-            UpdateMovement(DeltaTime);
-            UpdateOdom();
-<<<<<<< HEAD
-=======
-
-            FHitResult Hit;
-            SafeMoveUpdatedComponent(DesiredMovement, DesiredRotation, true, Hit);
-            // UE_LOG(LogTemp, Error, TEXT("INNNN movementtickcomponent %ds"), Hit.IsValidBlockingHit());
-            // If we bumped into something, try to slide along it
-            if (Hit.IsValidBlockingHit())
-            {
-                SlideAlongSurface(DesiredMovement, 1.0f - Hit.Time, Hit.Normal, Hit);
-            }
->>>>>>> 55692d71
-        }
-
-        UpdateComponentVelocity();
-    }
-}
-
-FTransform URobotVehicleMovementComponent::GetOdomTF()
-{
-    FTransform TF;
-    FVector Pos(OdomData.pose_pose_position_x, OdomData.pose_pose_position_y, OdomData.pose_pose_position_z);
-    TF.SetTranslation(Pos);
-    TF.SetRotation(OdomData.pose_pose_orientation);
-    return TF;
-<<<<<<< HEAD
-}
-
-void URobotVehicleMovementComponent::InitMovementComponent(){
-    InitOdom();
-}
-=======
-}
-
->>>>>>> 55692d71
+// Copyright (C) Rapyuta Robotics
+
+#include "Drive/RobotVehicleMovementComponent.h"
+
+#include "GameFramework/Pawn.h"
+#include "GameFramework/PlayerController.h"
+
+void URobotVehicleMovementComponent::UpdateMovement(float DeltaTime)
+{
+    const FQuat OldRotation = UpdatedComponent->GetComponentQuat();
+
+    FVector position = UpdatedComponent->ComponentVelocity * DeltaTime;
+    FQuat DeltaRotation(FVector::ZAxisVector, AngularVelocity.Z * DeltaTime);
+
+    DesiredRotation = OldRotation * DeltaRotation;
+    DesiredMovement = (OldRotation * position);
+
+    FHitResult Hit;
+    SafeMoveUpdatedComponent(DesiredMovement, DesiredRotation, true, Hit);
+    
+    // If we bumped into something, try to slide along it
+    if (Hit.IsValidBlockingHit())
+    {
+        SlideAlongSurface(DesiredMovement, 1.0f - Hit.Time, Hit.Normal, Hit);
+    }
+}
+
+void URobotVehicleMovementComponent::InitOdom()
+{
+    OdomData.header_frame_id = FrameId;
+    OdomData.child_frame_id = ChildFrameId;
+
+    InitialTransform.SetTranslation(PawnOwner->GetActorLocation());
+    InitialTransform.SetRotation(FQuat(PawnOwner->GetActorRotation()));
+
+    // todo temporary hardcoded
+    OdomData.pose_covariance.Init(0, 36);
+    OdomData.pose_covariance[0] = 1e-05f;
+    OdomData.pose_covariance[7] = 1e-05f;
+    OdomData.pose_covariance[14] = 1e+12;
+    OdomData.pose_covariance[21] = 1e+12;
+    OdomData.pose_covariance[28] = 1e+12;
+    OdomData.pose_covariance[35] = 1e-03f;
+
+    OdomData.twist_covariance.Init(0, 36);
+    OdomData.twist_covariance[0] = 1e-05f;
+    OdomData.twist_covariance[7] = 1e-05f;
+    OdomData.twist_covariance[14] = 1e+12;
+    OdomData.twist_covariance[21] = 1e+12;
+    OdomData.twist_covariance[28] = 1e+12;
+    OdomData.twist_covariance[35] = 1e-03f;
+
+    IsOdomInitialized = true;
+}
+
+void URobotVehicleMovementComponent::UpdateOdom()
+{
+    if (!IsOdomInitialized)
+    {
+        InitOdom();
+    }
+    // time
+    float TimeNow = UGameplayStatics::GetTimeSeconds(GetWorld());
+    OdomData.header_stamp_sec = static_cast<int32>(TimeNow);
+    uint64 ns = (uint64)(TimeNow * 1e+09f);
+    OdomData.header_stamp_nanosec = static_cast<uint32>(ns - (OdomData.header_stamp_sec * 1e+09));
+
+    // position
+    FVector Pos = PawnOwner->GetActorLocation() - InitialTransform.GetTranslation();
+    OdomData.pose_pose_position_x = Pos.X;
+    OdomData.pose_pose_position_y = Pos.Y;
+    OdomData.pose_pose_position_z = Pos.Z;
+    OdomData.pose_pose_orientation = FQuat(PawnOwner->GetActorRotation() - InitialTransform.GetRotation().Rotator());
+
+    // velocity
+    OdomData.twist_twist_linear = Velocity;
+    OdomData.twist_twist_angular = FMath::DegreesToRadians(AngularVelocity);
+}
+
+void URobotVehicleMovementComponent::TickComponent(float DeltaTime,
+                                                   enum ELevelTick TickType,
+                                                   FActorComponentTickFunction* ThisTickFunction)
+{
+    if (!ShouldSkipUpdate(DeltaTime))
+    {
+        Super::TickComponent(DeltaTime, TickType, ThisTickFunction);
+
+        // Make sure that everything is still valid, and that we are allowed to move.
+        if (IsValid(UpdatedComponent))
+        {
+            UpdateMovement(DeltaTime);
+            UpdateOdom();
+        }
+
+        UpdateComponentVelocity();
+    }
+}
+
+FTransform URobotVehicleMovementComponent::GetOdomTF()
+{
+    FTransform TF;
+    FVector Pos(OdomData.pose_pose_position_x, OdomData.pose_pose_position_y, OdomData.pose_pose_position_z);
+    TF.SetTranslation(Pos);
+    TF.SetRotation(OdomData.pose_pose_orientation);
+    return TF;
+}
+
+void URobotVehicleMovementComponent::InitMovementComponent(){
+    InitOdom();
+}