<<<<<<< HEAD
// Copyright (C) Rapyuta Robotics
=======
// Copyright 2020-2021 Rapyuta Robotics Co., Ltd.
>>>>>>> 55692d71

#include "Tools/TimeLogger.h"

// Sets default values
ATimeLogger::ATimeLogger()
{
    // Set this actor to call Tick() every frame.  You can turn this off to improve performance if you don't need it.
    PrimaryActorTick.bCanEverTick = true;
}

// Called when the game starts or when spawned
void ATimeLogger::BeginPlay()
{
    Super::BeginPlay();

    // 1 minute worth of data at 200 FPS
    RealTimeHistory.Reserve(1000);
    SimTimeHistory.Reserve(1000);
}

// Called every frame
void ATimeLogger::Tick(float DeltaTime)
{
    Super::Tick(DeltaTime);

    FDateTime CurrentRealTime = FDateTime::Now();
    UWorld* world = GetWorld();
    float CurrentRealTime_s =
        CurrentRealTime.GetMinute() * 60.f + CurrentRealTime.GetSecond() + CurrentRealTime.GetMillisecond() * .001f;
    float CurrentSimTime = UGameplayStatics::GetRealTimeSeconds(world);    // clock
    RealTimeHistory.Add(FString::SanitizeFloat(CurrentRealTime_s));
    SimTimeHistory.Add(FString::SanitizeFloat(CurrentSimTime));

    if (CurrentSimTime - StartSimTime >= MaxTime)
    {
        DumpData();
        UKismetSystemLibrary::QuitGame(world, nullptr, EQuitPreference::Quit, true);
    }
}

void ATimeLogger::StartTimer()
{
    StartSimTime = UGameplayStatics::GetRealTimeSeconds(GetWorld());
    StartRealTime = FDateTime::Now();
}

void ATimeLogger::DumpData()
{
    FString Directory = FPaths::ProjectContentDir();
    FString TargetFile_RealTime = Directory + "/RealTime_UE4";
    FString TargetFile_SimTime = Directory + "/SimTime_UE4";

    FFileHelper::SaveStringArrayToFile(RealTimeHistory, *TargetFile_RealTime);
    FFileHelper::SaveStringArrayToFile(SimTimeHistory, *TargetFile_SimTime);
}
<|MERGE_RESOLUTION|>--- conflicted
+++ resolved
@@ -1,60 +1,56 @@
-<<<<<<< HEAD
-// Copyright (C) Rapyuta Robotics
-=======
-// Copyright 2020-2021 Rapyuta Robotics Co., Ltd.
->>>>>>> 55692d71
-
-#include "Tools/TimeLogger.h"
-
-// Sets default values
-ATimeLogger::ATimeLogger()
-{
-    // Set this actor to call Tick() every frame.  You can turn this off to improve performance if you don't need it.
-    PrimaryActorTick.bCanEverTick = true;
-}
-
-// Called when the game starts or when spawned
-void ATimeLogger::BeginPlay()
-{
-    Super::BeginPlay();
-
-    // 1 minute worth of data at 200 FPS
-    RealTimeHistory.Reserve(1000);
-    SimTimeHistory.Reserve(1000);
-}
-
-// Called every frame
-void ATimeLogger::Tick(float DeltaTime)
-{
-    Super::Tick(DeltaTime);
-
-    FDateTime CurrentRealTime = FDateTime::Now();
-    UWorld* world = GetWorld();
-    float CurrentRealTime_s =
-        CurrentRealTime.GetMinute() * 60.f + CurrentRealTime.GetSecond() + CurrentRealTime.GetMillisecond() * .001f;
-    float CurrentSimTime = UGameplayStatics::GetRealTimeSeconds(world);    // clock
-    RealTimeHistory.Add(FString::SanitizeFloat(CurrentRealTime_s));
-    SimTimeHistory.Add(FString::SanitizeFloat(CurrentSimTime));
-
-    if (CurrentSimTime - StartSimTime >= MaxTime)
-    {
-        DumpData();
-        UKismetSystemLibrary::QuitGame(world, nullptr, EQuitPreference::Quit, true);
-    }
-}
-
-void ATimeLogger::StartTimer()
-{
-    StartSimTime = UGameplayStatics::GetRealTimeSeconds(GetWorld());
-    StartRealTime = FDateTime::Now();
-}
-
-void ATimeLogger::DumpData()
-{
-    FString Directory = FPaths::ProjectContentDir();
-    FString TargetFile_RealTime = Directory + "/RealTime_UE4";
-    FString TargetFile_SimTime = Directory + "/SimTime_UE4";
-
-    FFileHelper::SaveStringArrayToFile(RealTimeHistory, *TargetFile_RealTime);
-    FFileHelper::SaveStringArrayToFile(SimTimeHistory, *TargetFile_SimTime);
-}
+// Copyright 2020-2021 Rapyuta Robotics Co., Ltd.
+
+#include "Tools/TimeLogger.h"
+
+// Sets default values
+ATimeLogger::ATimeLogger()
+{
+    // Set this actor to call Tick() every frame.  You can turn this off to improve performance if you don't need it.
+    PrimaryActorTick.bCanEverTick = true;
+}
+
+// Called when the game starts or when spawned
+void ATimeLogger::BeginPlay()
+{
+    Super::BeginPlay();
+
+    // 1 minute worth of data at 200 FPS
+    RealTimeHistory.Reserve(1000);
+    SimTimeHistory.Reserve(1000);
+}
+
+// Called every frame
+void ATimeLogger::Tick(float DeltaTime)
+{
+    Super::Tick(DeltaTime);
+
+    FDateTime CurrentRealTime = FDateTime::Now();
+    UWorld* world = GetWorld();
+    float CurrentRealTime_s =
+        CurrentRealTime.GetMinute() * 60.f + CurrentRealTime.GetSecond() + CurrentRealTime.GetMillisecond() * .001f;
+    float CurrentSimTime = UGameplayStatics::GetRealTimeSeconds(world);    // clock
+    RealTimeHistory.Add(FString::SanitizeFloat(CurrentRealTime_s));
+    SimTimeHistory.Add(FString::SanitizeFloat(CurrentSimTime));
+
+    if (CurrentSimTime - StartSimTime >= MaxTime)
+    {
+        DumpData();
+        UKismetSystemLibrary::QuitGame(world, nullptr, EQuitPreference::Quit, true);
+    }
+}
+
+void ATimeLogger::StartTimer()
+{
+    StartSimTime = UGameplayStatics::GetRealTimeSeconds(GetWorld());
+    StartRealTime = FDateTime::Now();
+}
+
+void ATimeLogger::DumpData()
+{
+    FString Directory = FPaths::ProjectContentDir();
+    FString TargetFile_RealTime = Directory + "/RealTime_UE4";
+    FString TargetFile_SimTime = Directory + "/SimTime_UE4";
+
+    FFileHelper::SaveStringArrayToFile(RealTimeHistory, *TargetFile_RealTime);
+    FFileHelper::SaveStringArrayToFile(SimTimeHistory, *TargetFile_SimTime);
+}