<<<<<<< HEAD
// Copyright (C) Rapyuta Robotics
=======
// Copyright 2020-2021 Rapyuta Robotics Co., Ltd.
>>>>>>> 55692d71

#include "Tools/ROS2TFPublisher.h"

void UROS2TFPublisher::InitTFPublisher(AROS2Node* Node)
{
    TEnumAsByte<UROS2QoS> QoS;
    if (IsStatic)
    {
        TopicName = TEXT("/tf_static");
        QoS = UROS2QoS::StaticBroadcaster;
    }
    else
    {
        TopicName = TEXT("/tf");
        QoS = UROS2QoS::DynamicBroadcaster;
    }
    MsgClass = UROS2TFMsg::StaticClass();
    UpdateDelegate.BindDynamic(this, &UROS2TFPublisher::UpdateTFMsg);
    Node->AddPublisher(this);
    Init(QoS);
}

void UROS2TFPublisher::SetTransform(const FVector& Translation, const FQuat& Rotation)
{
    TF.SetTranslation(Translation);
    TF.SetRotation(Rotation);
}

void UROS2TFPublisher::UpdateTFMsg(UROS2GenericMsg* Message)
{
    TArray<FTFData> tfarray;

    FTFData tfdata;
    float TimeNow = UGameplayStatics::GetTimeSeconds(GetWorld());
    tfdata.sec = (int32)TimeNow;
    uint64 ns = (uint64)(TimeNow * 1e+09f);
    tfdata.nanosec = (uint32)(ns - (tfdata.sec * 1e+09));

    tfdata.frame_id = FrameId;
    tfdata.child_frame_id = ChildFrameId;

    FTransform TransROS = TF;
    TransROS.SetTranslation(ConversionUtils::VectorUEToROS(TF.GetTranslation()));
    TransROS.SetRotation(ConversionUtils::QuatUEToROS(TF.GetRotation()));

    tfdata.translation = TransROS.GetTranslation();
    tfdata.rotation = TransROS.GetRotation();

    tfarray.Add(tfdata);

    UROS2TFMsg* TFMessage = Cast<UROS2TFMsg>(Message);
    TFMessage->Update(tfarray);
}
<|MERGE_RESOLUTION|>--- conflicted
+++ resolved
@@ -1,58 +1,54 @@
-<<<<<<< HEAD
-// Copyright (C) Rapyuta Robotics
-=======
-// Copyright 2020-2021 Rapyuta Robotics Co., Ltd.
->>>>>>> 55692d71
-
-#include "Tools/ROS2TFPublisher.h"
-
-void UROS2TFPublisher::InitTFPublisher(AROS2Node* Node)
-{
-    TEnumAsByte<UROS2QoS> QoS;
-    if (IsStatic)
-    {
-        TopicName = TEXT("/tf_static");
-        QoS = UROS2QoS::StaticBroadcaster;
-    }
-    else
-    {
-        TopicName = TEXT("/tf");
-        QoS = UROS2QoS::DynamicBroadcaster;
-    }
-    MsgClass = UROS2TFMsg::StaticClass();
-    UpdateDelegate.BindDynamic(this, &UROS2TFPublisher::UpdateTFMsg);
-    Node->AddPublisher(this);
-    Init(QoS);
-}
-
-void UROS2TFPublisher::SetTransform(const FVector& Translation, const FQuat& Rotation)
-{
-    TF.SetTranslation(Translation);
-    TF.SetRotation(Rotation);
-}
-
-void UROS2TFPublisher::UpdateTFMsg(UROS2GenericMsg* Message)
-{
-    TArray<FTFData> tfarray;
-
-    FTFData tfdata;
-    float TimeNow = UGameplayStatics::GetTimeSeconds(GetWorld());
-    tfdata.sec = (int32)TimeNow;
-    uint64 ns = (uint64)(TimeNow * 1e+09f);
-    tfdata.nanosec = (uint32)(ns - (tfdata.sec * 1e+09));
-
-    tfdata.frame_id = FrameId;
-    tfdata.child_frame_id = ChildFrameId;
-
-    FTransform TransROS = TF;
-    TransROS.SetTranslation(ConversionUtils::VectorUEToROS(TF.GetTranslation()));
-    TransROS.SetRotation(ConversionUtils::QuatUEToROS(TF.GetRotation()));
-
-    tfdata.translation = TransROS.GetTranslation();
-    tfdata.rotation = TransROS.GetRotation();
-
-    tfarray.Add(tfdata);
-
-    UROS2TFMsg* TFMessage = Cast<UROS2TFMsg>(Message);
-    TFMessage->Update(tfarray);
-}
+// Copyright 2020-2021 Rapyuta Robotics Co., Ltd.
+
+#include "Tools/ROS2TFPublisher.h"
+
+void UROS2TFPublisher::InitTFPublisher(AROS2Node* Node)
+{
+    TEnumAsByte<UROS2QoS> QoS;
+    if (IsStatic)
+    {
+        TopicName = TEXT("/tf_static");
+        QoS = UROS2QoS::StaticBroadcaster;
+    }
+    else
+    {
+        TopicName = TEXT("/tf");
+        QoS = UROS2QoS::DynamicBroadcaster;
+    }
+    MsgClass = UROS2TFMsg::StaticClass();
+    UpdateDelegate.BindDynamic(this, &UROS2TFPublisher::UpdateTFMsg);
+    Node->AddPublisher(this);
+    Init(QoS);
+}
+
+void UROS2TFPublisher::SetTransform(const FVector& Translation, const FQuat& Rotation)
+{
+    TF.SetTranslation(Translation);
+    TF.SetRotation(Rotation);
+}
+
+void UROS2TFPublisher::UpdateTFMsg(UROS2GenericMsg* Message)
+{
+    TArray<FTFData> tfarray;
+
+    FTFData tfdata;
+    float TimeNow = UGameplayStatics::GetTimeSeconds(GetWorld());
+    tfdata.sec = (int32)TimeNow;
+    uint64 ns = (uint64)(TimeNow * 1e+09f);
+    tfdata.nanosec = (uint32)(ns - (tfdata.sec * 1e+09));
+
+    tfdata.frame_id = FrameId;
+    tfdata.child_frame_id = ChildFrameId;
+
+    FTransform TransROS = TF;
+    TransROS.SetTranslation(ConversionUtils::VectorUEToROS(TF.GetTranslation()));
+    TransROS.SetRotation(ConversionUtils::QuatUEToROS(TF.GetRotation()));
+
+    tfdata.translation = TransROS.GetTranslation();
+    tfdata.rotation = TransROS.GetRotation();
+
+    tfarray.Add(tfdata);
+
+    UROS2TFMsg* TFMessage = Cast<UROS2TFMsg>(Message);
+    TFMessage->Update(tfarray);
+}