--- conflicted
+++ resolved
@@ -43,14 +43,9 @@
         CppStandard = CppStandardVersion.Cpp17;
         bEnableExceptions = true;
 
-<<<<<<< HEAD
         PublicDependencyModuleNames.AddRange(new string[] { "Core", "CoreUObject", "Engine", "InputCore", "ImageWrapper", "RenderCore", "Renderer", "RHI", "PhysicsCore",  "XmlParser",
-                                                            "AIModule", "NavigationSystem", "TimeManagement",
+                                                            "AIModule", "NavigationSystem", "TimeManagement", "Json",
                                                             "ChaosVehicles",
-=======
-        PublicDependencyModuleNames.AddRange(new string[] { "Core", "CoreUObject", "Engine", "InputCore", "ImageWrapper", "RenderCore", "Renderer", "RHI", "PhysicsCore",
-                                                            "AIModule",  "NavigationSystem", "TimeManagement", "Json",
->>>>>>> 38201a29
                                                             "ProceduralMeshComponent", "MeshDescription", "StaticMeshDescription", "MeshConversion",
                                                             "rclUE"});
 
