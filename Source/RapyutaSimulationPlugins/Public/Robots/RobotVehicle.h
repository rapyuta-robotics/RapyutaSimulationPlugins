--- conflicted
+++ resolved
@@ -1,106 +1,66 @@
-/**
- * @file RobotVehicle.h
- * @brief Base RobotVehicle class.
- * Example is #ATurtlebotBurger.
- * @copyright Copyright 2020-2022 Rapyuta Robotics Co., Ltd.
- */
-
-#pragma once
-
-// UE
-#include "Components/SkeletalMeshComponent.h"
-#include "CoreMinimal.h"
-
-// RapyutaSimulationPlugins
-#include "Robots/RRRobotBaseVehicle.h"
-
-// rclUE
-#include "ROS2Node.h"
-
-#include "RobotVehicle.generated.h"
-
-/**
- * @brief RobotVehicle class.
- * This class represents robot vehicles built up from a Skeletal Mesh component that is also its Root.
- */
-UCLASS()
-class RAPYUTASIMULATIONPLUGINS_API ARobotVehicle : public ARRRobotBaseVehicle
-{
-    GENERATED_BODY()
-
-public:
-    /**
-     * @brief Construct a new ARobotVehicle object
-     *
-     */
-    ARobotVehicle();
-<<<<<<< HEAD
-    ARobotVehicle(const FObjectInitializer& ObjectInitializer);
-
-    // Actually Object's Name is also unique as noted by UE, but we just do not want to rely on it.
-    // Instead, WE USE [RobotUniqueName] TO MAKE THE ROBOT ID CONTROL MORE INDPENDENT of UE INTERNAL NAME HANDLING.
-    // Reasons:
-    // + An Actor's Name could get updated as its Label is updated
-    // + In pending-kill state, GetName() goes to [None]
-    UPROPERTY(EditAnywhere, BlueprintReadWrite, meta = (ExposeOnSpawn = "true"), Replicated)
-    FString RobotUniqueName;
-
-    UPROPERTY(EditAnywhere, BlueprintReadWrite, meta = (ExposeOnSpawn = "true"), Replicated)
-    AActor* Map = nullptr;
-
-    UPROPERTY(EditAnywhere, BlueprintReadWrite, Replicated)
-    USkeletalMeshComponent* SkeletalMeshComp = nullptr;
-
-    UPROPERTY(EditAnywhere, BlueprintReadWrite, Replicated)
-    URobotVehicleMovementComponent* RobotVehicleMoveComponent = nullptr;
-
-    UPROPERTY(EditAnywhere, BlueprintReadWrite, Replicated)
-    TSubclassOf<URobotVehicleMovementComponent> VehicleMoveComponentClass;
-
-    bool InitSensors(AROS2Node* InROS2Node);
-    virtual bool InitMoveComponent();
-    void SetupDefault();
-
-    UFUNCTION(BlueprintCallable)
-    virtual void SetLinearVel(const FVector& InLinearVelocity);
-
-    UFUNCTION(BlueprintCallable)
-    virtual void SetAngularVel(const FVector& InAngularVelocity);
-
-    UFUNCTION(BlueprintCallable, Server, Reliable)
-    virtual void SetServerLinearVel(float TimeStamp, const FVector& InPosition, const FVector& InLinearVelocity);
-
-    UFUNCTION(BlueprintCallable, Server, Reliable)
-    virtual void SetServerAngularVel(float TimeStamp,const FRotator& InRotation, const FVector& InAngularVelocity);
-
-    UFUNCTION(BlueprintCallable, Client, Reliable)
-    virtual void SetClientLinearVel(const FVector& InLinearVelocity);
-
-    UFUNCTION(BlueprintCallable, Client, Reliable)
-    virtual void SetClientAngularVel(const FVector& InAngularVelocity);
-
-protected:
-    virtual void PostInitializeComponents() override;
-    virtual void ConfigureVehicleMoveComponent()
-    {
-    }
-=======
-
-    /**
-     * @brief Construct a new ARobotVehicle object
-     *
-     * @param ObjectInitializer
-     */
-    ARobotVehicle(const FObjectInitializer& ObjectInitializer);
-
-    //! Robot Mesh
-    UPROPERTY(EditAnywhere, BlueprintReadWrite)
-    USkeletalMeshComponent* SkeletalMeshComp = nullptr;
-
-    /**
-     * @brief Initialize #SkeletalMeshComp.
-     *
-     */
-    void SetupDefaultRootSkeletal();
->>>>>>> 6415b9ba
-};
+/**
+ * @file RobotVehicle.h
+ * @brief Base RobotVehicle class.
+ * Example is #ATurtlebotBurger.
+ * @copyright Copyright 2020-2022 Rapyuta Robotics Co., Ltd.
+ */
+
+#pragma once
+
+// UE
+#include "Components/SkeletalMeshComponent.h"
+#include "CoreMinimal.h"
+
+// RapyutaSimulationPlugins
+#include "Robots/RRRobotBaseVehicle.h"
+
+// rclUE
+#include "ROS2Node.h"
+
+#include "RobotVehicle.generated.h"
+
+/**
+ * @brief RobotVehicle class.
+ * This class represents robot vehicles built up from a Skeletal Mesh component that is also its Root.
+ */
+UCLASS()
+class RAPYUTASIMULATIONPLUGINS_API ARobotVehicle : public ARRRobotBaseVehicle
+{
+    GENERATED_BODY()
+
+public:
+    /**
+     * @brief Construct a new ARobotVehicle object
+     *
+     */
+    ARobotVehicle();
+
+    /**
+     * @brief Construct a new ARobotVehicle object
+     *
+     * @param ObjectInitializer
+     */
+    ARobotVehicle(const FObjectInitializer& ObjectInitializer);
+
+    //! Robot Mesh
+    UPROPERTY(EditAnywhere, BlueprintReadWrite)
+    USkeletalMeshComponent* SkeletalMeshComp = nullptr;
+
+    /**
+     * @brief Initialize #SkeletalMeshComp.
+     *
+     */
+    void SetupDefaultRootSkeletal();
+
+    UFUNCTION(BlueprintCallable, Server, Reliable)
+    virtual void SetServerLinearVel(float TimeStamp, const FVector& InPosition, const FVector& InLinearVelocity);
+
+    UFUNCTION(BlueprintCallable, Server, Reliable)
+    virtual void SetServerAngularVel(float TimeStamp,const FRotator& InRotation, const FVector& InAngularVelocity);
+
+    UFUNCTION(BlueprintCallable, Client, Reliable)
+    virtual void SetClientLinearVel(const FVector& InLinearVelocity);
+
+    UFUNCTION(BlueprintCallable, Client, Reliable)
+    virtual void SetClientAngularVel(const FVector& InAngularVelocity);
+};