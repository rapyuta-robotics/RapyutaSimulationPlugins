// Copyright 2020-2023 Rapyuta Robotics Co., Ltd.

#include "Drives/RRJointComponent.h"

// Sets default values for this component's properties
URRJointComponent::URRJointComponent()
{
    PrimaryComponentTick.bCanEverTick = true;
}

void URRJointComponent::BeginPlay()
{
    Initialize();
    Super::BeginPlay();
}

bool URRJointComponent::IsValid()
{
    return ChildLink && ParentLink;
}

void URRJointComponent::Initialize()
{
}

// velocity
void URRJointComponent::SetVelocityTarget(const FVector& InLinearVelocity, const FVector& InAngularVelocity)
{
    ControlType = ERRJointControlType::VELOCITY;
    LinearVelocityTarget = InLinearVelocity.BoundToBox(-LinearVelMax, LinearVelMax);
    AngularVelocityTarget = InAngularVelocity.BoundToBox(-AngularVelMax, AngularVelMax);
};

bool URRJointComponent::HasReachedVelocityTarget(const float InLinearTolerance, const float InAngularTolerance)
{
<<<<<<< HEAD
    float linearTolerance = InLinearTolerance;
    if (linearTolerance < 0)
    {
        linearTolerance = LinearVelocityTolerance;
    }
    float angularTolerance = InAngularTolerance;
    if (angularTolerance < 0)
    {
        angularTolerance = AngularVelocityTolerance;
    }
    
    return LinearVelocityTarget.Equals(LinearVelocity, linearTolerance) && AngularVelocityTarget.Equals(AngularVelocity, angularTolerance);
=======
    return LinearVelocityTarget.Equals(LinearVelocity, InLinearTolerance) &&
           AngularVelocityTarget.Equals(AngularVelocity, InAngularTolerance);
>>>>>>> 2cc114de
};

void URRJointComponent::SetVelocity(const FVector& InLinearVelocity, const FVector& InAngularVelocity)
{
    LinearVelocity = InLinearVelocity.BoundToBox(-LinearVelMax, LinearVelMax);
    AngularVelocity = InAngularVelocity.BoundToBox(-AngularVelMax, AngularVelMax);
};

void URRJointComponent::VelocityFromArray(const TArray<float>& InVelocity, FVector& OutLinearVelocity, FVector& OutAngularVelocity)
{
    if (InVelocity.Num() != LinearDOF + RotationalDOF)
    {
        UE_LOG_WITH_INFO_NAMED(LogTemp,
                               Warning,
                               TEXT("Given joint command num is not much with joint DOF. Linear DOF %i and Rotational DOF %i"),
                               LinearDOF,
                               RotationalDOF);
        return;
    }

    uint8 i;
    FVector LinearInput = FVector::ZeroVector;
    for (i = 0; i < LinearDOF; i++)
    {
        LinearInput[i] = InVelocity[i];
    }

    FVector AngularInput = FVector::ZeroVector;
    for (i = 0; i < RotationalDOF; i++)
    {
        AngularInput[i] = InVelocity[LinearDOF + i];
    }

    OutLinearVelocity = LinearInput;
    OutAngularVelocity = AngularInput;
};

void URRJointComponent::SetVelocityTargetWithArray(const TArray<float>& InVelocity)
{
    FVector OutLinearVelocity;
    FVector OutAngularVelocity;
    VelocityFromArray(InVelocity, OutLinearVelocity, OutAngularVelocity);
    SetVelocityTarget(OutLinearVelocity, OutAngularVelocity);
}

void URRJointComponent::SetVelocityWithArray(const TArray<float>& InVelocity)
{
    FVector OutLinearVelocity;
    FVector OutAngularVelocity;
    VelocityFromArray(InVelocity, OutLinearVelocity, OutAngularVelocity);
    SetVelocity(OutLinearVelocity, OutAngularVelocity);
}

//Pose
void URRJointComponent::SetPoseTarget(const FVector& InPosition, const FRotator& InOrientation)
{
    ControlType = ERRJointControlType::POSITION;
    PositionTarget = InPosition.BoundToBox(PositionMin, PositionMax);
    OrientationTarget =
        FRotator(bLimitPitch ? FMath::Clamp(InOrientation.Pitch, OrientationMin.Pitch, OrientationMax.Pitch) : InOrientation.Pitch,
                 bLimitYaw ? FMath::Clamp(InOrientation.Yaw, OrientationMin.Yaw, OrientationMax.Yaw) : InOrientation.Yaw,
                 bLimitRoll ? FMath::Clamp(InOrientation.Roll, OrientationMin.Roll, OrientationMax.Roll) : InOrientation.Roll);
};

bool URRJointComponent::HasReachedPoseTarget(const float InPositionTolerance, const float InOrientationTolerance)
{
    float positionTolerance = InPositionTolerance;
    if (positionTolerance < 0)
    {
        positionTolerance = PositionTolerance;
    }
    float orientationTolerance = InOrientationTolerance;
    if (orientationTolerance < 0)
    {
        orientationTolerance = OrientationTolerance;
    }
    return PositionTarget.Equals(Position, positionTolerance) && OrientationTarget.Equals(Orientation, orientationTolerance);
};

void URRJointComponent::SetPose(const FVector& InPosition, const FRotator& InOrientation)
{
    Position = InPosition.BoundToBox(PositionMin, PositionMax);
    Orientation =
        FRotator(bLimitPitch ? FMath::Clamp(InOrientation.Pitch, OrientationMin.Pitch, OrientationMax.Pitch) : InOrientation.Pitch,
                 bLimitYaw ? FMath::Clamp(InOrientation.Yaw, OrientationMin.Yaw, OrientationMax.Yaw) : InOrientation.Yaw,
                 bLimitRoll ? FMath::Clamp(InOrientation.Roll, OrientationMin.Roll, OrientationMax.Roll) : InOrientation.Roll);
};

void URRJointComponent::PoseFromArray(const TArray<float>& InPose, FVector& OutPosition, FRotator& OutOrientation)
{
    if (InPose.Num() != LinearDOF + RotationalDOF)
    {
        UE_LOG_WITH_INFO(
            LogRapyutaCore,
            Warning,
            TEXT("Given joint pose values num (%u) does not match joint total DOF (Linear DOF %i & Rotational DOF %i)"),
            InPose.Num(),
            LinearDOF,
            RotationalDOF);
        return;
    }

    uint8 i;
    FVector LinearInput = FVector(0, 0, 0);
    for (i = 0; i < LinearDOF; i++)
    {
        LinearInput[i] = InPose[i];
    }

    FVector RotationalInput = FVector(0, 0, 0);
    for (i = 0; i < RotationalDOF; i++)
    {
        RotationalInput[i] = InPose[LinearDOF + i];
    }

    OutPosition = LinearInput;
    OutOrientation = FRotator::MakeFromEuler(RotationalInput);
};

void URRJointComponent::SetPoseTargetWithArray(const TArray<float>& InPose)
{
    FVector OutPosition;
    FRotator OutOrientation;
    PoseFromArray(InPose, OutPosition, OutOrientation);
    SetPoseTarget(OutPosition, OutOrientation);
}

void URRJointComponent::SetPoseWithArray(const TArray<float>& InPose)
{
    FVector OutPosition;
    FRotator OutOrientation;
    PoseFromArray(InPose, OutPosition, OutOrientation);
    SetPose(OutPosition, OutOrientation);
}

void URRJointComponent::Teleport(const FVector& InPosition, const FRotator& InOrientation)
{
};

void URRJointComponent::MoveToInitPose()
{
}<|MERGE_RESOLUTION|>--- conflicted
+++ resolved
@@ -33,7 +33,6 @@
 
 bool URRJointComponent::HasReachedVelocityTarget(const float InLinearTolerance, const float InAngularTolerance)
 {
-<<<<<<< HEAD
     float linearTolerance = InLinearTolerance;
     if (linearTolerance < 0)
     {
@@ -46,10 +45,6 @@
     }
     
     return LinearVelocityTarget.Equals(LinearVelocity, linearTolerance) && AngularVelocityTarget.Equals(AngularVelocity, angularTolerance);
-=======
-    return LinearVelocityTarget.Equals(LinearVelocity, InLinearTolerance) &&
-           AngularVelocityTarget.Equals(AngularVelocity, InAngularTolerance);
->>>>>>> 2cc114de
 };
 
 void URRJointComponent::SetVelocity(const FVector& InLinearVelocity, const FVector& InAngularVelocity)
