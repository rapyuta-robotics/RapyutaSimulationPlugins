--- conflicted
+++ resolved
@@ -117,9 +117,6 @@
     UpdateComponentVelocity();
 }
 
-<<<<<<< HEAD
-#if RAPYUTA_FLOAT_MOVEMENT_DEBUG
-=======
 FVector URRFloatingMovementComponent::GetPenetrationAdjustment(const FHitResult& InHit) const
 {
     if (!InHit.bStartPenetrating)
@@ -132,8 +129,7 @@
     return res;
 }
 
-#if RAPYUTA_SIM_DEBUG
->>>>>>> 328ed976
+#if RAPYUTA_FLOAT_MOVEMENT_DEBUG
 bool URRFloatingMovementComponent::ResolvePenetrationImpl(const FVector& InProposedAdjustment,
                                                           const FHitResult& InHit,
                                                           const FQuat& InNewRotationQuat)
