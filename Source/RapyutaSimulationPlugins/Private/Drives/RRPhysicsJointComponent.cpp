--- conflicted
+++ resolved
@@ -155,38 +155,18 @@
         FVector orientationDiff = OrientationTargetEuler - OrientationEuler;
         for (i = 0; i < 3; i++)
         {
-<<<<<<< HEAD
             LinearVelocityTarget[i] =FMath::Clamp(Kvp * poseDiff[i], -LinearVelMax[i], LinearVelMax[i]);
-=======
-            LinearVelocityTarget[i] = FMath::IsNearlyZero(poseDiff[i], PositionTolerance) ? 0
-                                      : poseDiff[i] < 0                                   ? -LinearVelMax[i]
-                                                                                          : LinearVelMax[i];
->>>>>>> 2cc114de
         }
         for (i = 0; i < 3; i++)
         {
             float diff = FRotator::NormalizeAxis(orientationDiff[i]);
-<<<<<<< HEAD
             AngularVelocityTarget[i] = FMath::Clamp(Kva * poseDiff[i], -AngularVelMax[i], AngularVelMax[i]);
-=======
-            AngularVelocityTarget[i] = FMath::IsNearlyZero(diff, OrientationTolerance) ? 0
-                                       : diff < 0                                      ? -AngularVelMax[i]
-                                                                                       : AngularVelMax[i];
->>>>>>> 2cc114de
         }
 
         Constraint->SetLinearVelocityTarget(LinearVelocityTarget);
-<<<<<<< HEAD
         Constraint->SetAngularVelocityTarget(AngularVelocityTarget/360.0); // rev/s
         Constraint->SetLinearPositionTarget(InPosition + PErrInt);
         Constraint->SetAngularOrientationTarget(GetOrientationTargetFromEuler(InOrientation.Euler() + AErrInt));
-=======
-        Constraint->SetAngularVelocityTarget(AngularVelocityTarget / 360.0);    // rev/s
-        Constraint->SetLinearPositionTarget(InPosition);
-        // not sure why this inverse conversion is required.
-        // Constraint->SetAngularOrientationTarget(InOrientation);
-        Constraint->SetAngularOrientationTarget(FRotator(-InOrientation.Pitch, -InOrientation.Yaw, -InOrientation.Roll));
->>>>>>> 2cc114de
     }
     else
     {
@@ -311,15 +291,8 @@
 void URRPhysicsJointComponent::UpdateControl(const float DeltaTime)
 {
     uint8 i = 0;
-<<<<<<< HEAD
     if( ControlType == ERRJointControlType::POSITION )
     {       
-=======
-    if (ControlType == ERRJointControlType::POSITION)
-    {
-        FVector OrientationTargetEuler = OrientationTarget.Euler();
-        FVector MidOrientationTargetEuler = MidOrientationTarget.Euler();
->>>>>>> 2cc114de
         if (bSmoothing)
         {
             // input
@@ -344,23 +317,14 @@
                 }
             }
             Constraint->SetLinearVelocityTarget(MidLinearVelocityTarget);
-<<<<<<< HEAD
             Constraint->SetAngularVelocityTarget(MidAngularVelocityTarget/360.0); 
             Constraint->SetLinearPositionTarget(MidPositionTarget);
             Constraint->SetAngularOrientationTarget(GetOrientationTargetFromEuler(MidOrientationTargetEuler));
-=======
-            Constraint->SetAngularVelocityTarget(MidAngularVelocityTarget / 360.0);
-            Constraint->SetLinearPositionTarget(MidPositionTarget);
-            // not sure why this inverse conversion is required.
-            Constraint->SetAngularOrientationTarget(
-                FRotator(-MidOrientationTarget.Pitch, -MidOrientationTarget.Yaw, -MidOrientationTarget.Roll));
->>>>>>> 2cc114de
         }
         else
         {
             FVector poseDiff = PositionTarget - Position;
             FVector OrientationEuler = Orientation.Euler();
-<<<<<<< HEAD
             FVector OrientationTargetEuler = OrientationTarget.Euler();
             FVector orientationDiff = OrientationTargetEuler - OrientationEuler;
             UpdateVelocityTargetFromPose(poseDiff, orientationDiff);
@@ -370,23 +334,6 @@
             Constraint->SetAngularVelocityTarget(AngularVelocityTarget/360.0); //rev/s    
             Constraint->SetLinearPositionTarget(PositionTarget + PErrInt);
             Constraint->SetAngularOrientationTarget(GetOrientationTargetFromEuler(OrientationTargetEuler + AErrInt));
-=======
-            for (i = 0; i < 3; i++)
-            {
-                double dummy = Position[i];
-                if (URRMathUtils::StepUpdate(dummy, PositionTarget[i], LinearVelocityTarget[i], PositionTolerance))
-                {
-                    LinearVelocityTarget[i] = 0.0;
-                }
-                dummy = OrientationEuler[i];
-                if (URRMathUtils::StepUpdateAngle(dummy, OrientationTargetEuler[i], AngularVelocityTarget[i], OrientationTolerance))
-                {
-                    AngularVelocityTarget[i] = 0.0;
-                }
-            }
-            Constraint->SetLinearVelocityTarget(LinearVelocityTarget);
-            Constraint->SetAngularVelocityTarget(AngularVelocityTarget / 360.0);    //rev/s
->>>>>>> 2cc114de
         }
     }
     else if (ControlType == ERRJointControlType::VELOCITY)
