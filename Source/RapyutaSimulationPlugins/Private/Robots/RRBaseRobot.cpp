--- conflicted
+++ resolved
@@ -1,311 +1,303 @@
-// Copyright 2020-2022 Rapyuta Robotics Co., Ltd.
-
-#include "Robots/RRBaseRobot.h"
-
-// UE
-#include "Engine/ActorChannel.h"
-#include "Net/UnrealNetwork.h"
-
-// rclUE
-#include "ROS2Node.h"
-
-// RapyutaSimulationPlugins
-#include "Core/RRNetworkGameMode.h"
-#include "Core/RRNetworkGameState.h"
-#include "Core/RRUObjectUtils.h"
-#include "Drives/RRJointComponent.h"
-#include "Robots/RRRobotROS2Interface.h"
-#include "Sensors/RRROS2BaseSensorComponent.h"
-#include "Tools/SimulationState.h"
-
-ARRBaseRobot::ARRBaseRobot()
-{
-    SetupDefault();
-}
-
-ARRBaseRobot::ARRBaseRobot(const FObjectInitializer& ObjectInitializer) : Super(ObjectInitializer)
-{
-    SetupDefault();
-}
-
-void ARRBaseRobot::SetupDefault()
-{
-    // Generally, for sake of dynamic robot type import/creation, child components would be then created on the fly!
-    // Besides, a default subobject, upon content changes, also makes the owning actor become vulnerable since one in child BP actor
-    // classes will automatically get invalidated.
-    URRUObjectUtils::SetupDefaultRootComponent(this);
-
-    AutoPossessPlayer = EAutoReceiveInput::Disabled;
-    AutoPossessAI = EAutoPossessAI::PlacedInWorldOrSpawned;
-
-    // NOTE: Any custom object class (eg ROS2InterfaceClass) that is required to be configurable by this class' child BP ones
-    // & IF its object needs to be created before BeginPlay(),
-    // -> They must be left NULL here, so its object (eg ROS2Interface) is not created by default in [PostInitializeComponents()]
-}
-
-void ARRBaseRobot::PostInitializeComponents()
-{
-    if (ROS2InterfaceClass)
-    {
-        // ROS2Interface is created at server and replicated to client.
-        if (!IsNetMode(NM_Client))
-        {
-            CreateROS2Interface();
-        }
-    }
-    else
-    {
-        UE_LOG(LogRapyutaCore,
-               Warning,
-               TEXT("[%s] [ARRBaseRobot::PostInitializeComponents()] ROS2InterfaceClass has not been configured, "
-                    "probably later in child BP class!"),
-               *GetName());
-    }
-
-<<<<<<< HEAD
-    if (nullptr == URRCoreUtils::GetGameMode<ARRNetworkGameMode>(this))
-    {
-        // TODO: if AutoPossessAI equals to PlacedInWorldOrSpawned and not Disabled by default - ARRCrowdROSController::OnPossess and ARRBaseRobot::InitSensors are called before sensor creation and dont init lidars
-        //AutoPossessAI = EAutoPossessAI::PlacedInWorldOrSpawned;
-    }
-    // Super::, for EAutoPossessAI::PlacedInWorldOrSpawned, spawn APawn's default controller,
-=======
->>>>>>> 3bab50ea
-    // which does the possessing, thus must be called afterwards
-    Super::PostInitializeComponents();
-}
-
-void ARRBaseRobot::OnRep_ROS2Interface()
-{
-#if RAPYUTA_SIM_DEBUG
-    UE_LOG(LogRapyutaCore, Warning, TEXT("[%s] [ARRBaseRobot::OnRep_ROS2Interface]."), *GetName());
-#endif
-    // Since Replication order of ROS2Interface, bStartStopROS2Interface, ROSSpawnParameters can be shuffled,
-    // Trigger init ROS2 interface in each OnRep function.
-    // need to initialize here as well.
-    // https://forums.unrealengine.com/t/replication-ordering-guarantees/264974
-    if (bStartStopROS2Interface)
-    {
-        InitROS2Interface();
-    }
-}
-
-void ARRBaseRobot::OnRep_bStartStopROS2Interface()
-{
-#if RAPYUTA_SIM_DEBUG
-    UE_LOG(LogRapyutaCore, Warning, TEXT("[%s] [ARRBaseRobot::OnRep_bStartStopROS2Interface]"), *GetName());
-#endif
-    if (bStartStopROS2Interface)
-    {
-        InitROS2Interface();
-    }
-    else
-    {
-        DeInitROS2Interface();
-    }
-}
-
-bool ARRBaseRobot::IsAuthorizedInThisClient()
-{
-    // Get networkplayer controller
-    auto* npc = Cast<ARRNetworkPlayerController>(UGameplayStatics::GetPlayerController(GetWorld(), 0));
-
-    bool res = false;
-    if (nullptr == ROS2Interface)
-    {
-#if RAPYUTA_SIM_DEBUG
-        UE_LOG(LogRapyutaCore, Warning, TEXT("[%s] [ARRBaseRobot::IsAuthorizedInThisClient] No ROS2Controller found"), *GetName());
-#endif
-        res = false;
-    }
-    else if (nullptr == ROS2Interface->ROSSpawnParameters)
-    {
-#if RAPYUTA_SIM_DEBUG
-        UE_LOG(LogRapyutaCore,
-               Warning,
-               TEXT("[%s] [ARRBaseRobot::IsAuthorizedInThisClient] No ROS2Controller->ROSSpawnParameters found"),
-               *GetName());
-#endif
-        res = false;
-    }
-    else if (nullptr == npc)
-    {
-#if RAPYUTA_SIM_DEBUG
-        UE_LOG(LogRapyutaCore,
-               Warning,
-               TEXT("[%s] [ARRBaseRobot::IsAuthorizedInThisClient] No ARRNetworkPlayerController found"),
-               *GetName());
-#endif
-        res = false;
-    }
-    else if (ROS2Interface->ROSSpawnParameters->GetNetworkPlayerId() == npc->GetPlayerState<APlayerState>()->GetPlayerId())
-    {
-        UE_LOG(LogRapyutaCore,
-               Log,
-               TEXT("[%s] [ARRBaseRobot::IsAuthorizedInThisClient()] PlayerId is matched. PlayerId=%d."),
-               *GetName(),
-               npc->GetPlayerState<APlayerState>()->GetPlayerId());
-        res = true;
-    }
-    else
-    {
-#if RAPYUTA_SIM_DEBUG
-        UE_LOG(LogRapyutaCore,
-               Warning,
-               TEXT("[%s] [ARRBaseRobot::IsAuthorizedInThisClient()] PlayerId is mismatched. This robot spawned by PlaeyrId=%d. "
-                    "This Client's PlayerId=%d. "),
-               *GetName(),
-               ROS2Interface->ROSSpawnParameters->GetNetworkPlayerId(),
-               npc->GetPlayerState<APlayerState>()->GetPlayerId());
-#endif
-        res = false;
-    }
-
-    return res;
-}
-
-void ARRBaseRobot::CreateROS2Interface()
-{
-    UE_LOG(LogRapyutaCore, Warning, TEXT("[%s][ARRBaseRobot::CreateROS2Interface] %d"), *GetName(), IsNetMode(NM_Client));
-    ROS2Interface = CastChecked<URRRobotROS2Interface>(
-        URRUObjectUtils::CreateSelfSubobject(this, ROS2InterfaceClass, FString::Printf(TEXT("%sROS2Interface"), *GetName())));
-    ROS2Interface->ROSSpawnParameters = ROSSpawnParameters;
-    ROS2Interface->SetupROSParams();
-
-    if (bStartStopROS2Interface)
-    {
-        InitROS2Interface();
-    }
-
-    // NOTE: NOT call ROS2Interface->Initialize(this) here since robot's ros2-based accessories might not have been fully accessible
-    // yet.
-    // Thus, that would be done in Controller's OnPossess for reasons:
-    // + Controller, upon posses/unpossess, acts as the pivot to start/stop robot's ROS2Interface
-    // + ROS2Interface, due to requirements for also instantiatable in ARRBaseRobot's child BPs, may not
-    // have been instantiated yet
-    // + Child class' ros2-related accessories (ROS2 node, sensors, publishers/subscribers)
-    //  may have not been fully accessible until then.
-}
-
-void ARRBaseRobot::InitROS2Interface()
-{
-#if RAPYUTA_SIM_DEBUG
-    UE_LOG(LogRapyutaCore, Warning, TEXT("[%s][ARRBaseRobot::InitROS2Interface] %d"), *GetName(), IsAuthorizedInThisClient());
-#endif
-
-    if ((IsNetMode(NM_Standalone) && nullptr != ROS2Interface) || (IsNetMode(NM_Client) && IsAuthorizedInThisClient()))
-    {
-        ROS2Interface->Initialize(this);
-        if (NetworkAuthorityType == ERRNetworkAuthorityType::CLIENT)
-        {
-            SetReplicatingMovement(false);
-        }
-    }
-    else
-    {
-        // Use replication to triggerto this function in client.
-        // Since RPC can't be used from non-player controller
-        bStartStopROS2Interface = true;
-    }
-}
-
-void ARRBaseRobot::DeInitROS2Interface()
-{
-#if RAPYUTA_SIM_DEBUG
-    UE_LOG(LogRapyutaCore, Warning, TEXT("[%s][ARRBaseRobot::StopROS2Interface] %d"), *GetName(), IsAuthorizedInThisClient());
-#endif
-
-    if ((IsNetMode(NM_Standalone) && nullptr != ROS2Interface) || (IsNetMode(NM_Client) && IsAuthorizedInThisClient()))
-    {
-        ROS2Interface->DeInitialize();
-    }
-    else
-    {
-        // Use replication to triggerto this function in client.
-        // Since RPC can't be used from non-player controller
-        bStartStopROS2Interface = false;
-    }
-}
-
-bool ARRBaseRobot::InitSensors(AROS2Node* InROS2Node)
-{
-    if (false == IsValid(InROS2Node))
-    {
-        return false;
-    }
-
-    // NOTE:
-    // + Sensor comps could have been created either statically in child BPs/SetupDefault()/PostInitializeComponents()
-    // OR dynamically afterwards
-    // + Use [ForEachComponent] would cause a fatal log on [Container has changed during ranged-for iteration!]
-    TInlineComponentArray<URRROS2BaseSensorComponent*> sensorComponents(this);
-    for (auto& sensorComp : sensorComponents)
-    {
-        sensorComp->InitalizeWithROS2(InROS2Node);
-    }
-
-    return true;
-}
-
-void ARRBaseRobot::GetLifetimeReplicatedProps(TArray<FLifetimeProperty>& OutLifetimeProps) const
-{
-    Super::GetLifetimeReplicatedProps(OutLifetimeProps);
-    UBlueprintGeneratedClass* bpClass = Cast<UBlueprintGeneratedClass>(this->GetClass());
-    if (bpClass)
-    {
-        bpClass->GetLifetimeBlueprintReplicationList(OutLifetimeProps);
-    }
-    DOREPLIFETIME(ARRBaseRobot, RobotModelName);
-    DOREPLIFETIME(ARRBaseRobot, RobotID);
-    DOREPLIFETIME(ARRBaseRobot, RobotUniqueName);
-    DOREPLIFETIME(ARRBaseRobot, ServerRobot);
-    DOREPLIFETIME(ARRBaseRobot, ROS2Interface);
-    DOREPLIFETIME(ARRBaseRobot, ROS2InterfaceClass);
-    DOREPLIFETIME(ARRBaseRobot, ROSSpawnParameters);
-    DOREPLIFETIME(ARRBaseRobot, bStartStopROS2Interface);
-}
-
-bool ARRBaseRobot::ReplicateSubobjects(UActorChannel* Channel, FOutBunch* Bunch, FReplicationFlags* RepFlags)
-{
-    bool bWroteSomething = Super::ReplicateSubobjects(Channel, Bunch, RepFlags);
-
-    // Single Object
-    bWroteSomething |= Channel->ReplicateSubobject(ROS2Interface, *Bunch, *RepFlags);
-
-    return bWroteSomething;
-}
-
-void ARRBaseRobot::SetJointState(const TMap<FString, TArray<float>>& InJointState, const ERRJointControlType InJointControlType)
-{
-    // SetAngularVelocityTarget
-    for (auto& joint : InJointState)
-    {
-        if (Joints.Contains(joint.Key))
-        {
-            // switch for types
-            switch (InJointControlType)
-            {
-                case ERRJointControlType::POSITION:
-                    Joints[joint.Key]->SetPoseTargetWithArray(joint.Value);
-                    break;
-                case ERRJointControlType::VELOCITY:
-                    Joints[joint.Key]->SetVelocityWithArray(joint.Value);
-                    break;
-                case ERRJointControlType::EFFORT:
-                    UE_LOG(LogRapyutaCore,
-                           Warning,
-                           TEXT("[%s] [ARRBaseRobot] [SetJointState] Effort control is not supported."),
-                           *GetName());
-                    break;
-            }
-        }
-        else
-        {
-            UE_LOG(LogRapyutaCore,
-                   Warning,
-                   TEXT("[%s] [ARRBaseRobot] [SetJointState] do not have joint named %s "),
-                   *GetName(),
-                   *joint.Key);
-        }
-    }
-}
+// Copyright 2020-2022 Rapyuta Robotics Co., Ltd.
+
+#include "Robots/RRBaseRobot.h"
+
+// UE
+#include "Engine/ActorChannel.h"
+#include "Net/UnrealNetwork.h"
+
+// rclUE
+#include "ROS2Node.h"
+
+// RapyutaSimulationPlugins
+#include "Core/RRNetworkGameMode.h"
+#include "Core/RRNetworkGameState.h"
+#include "Core/RRUObjectUtils.h"
+#include "Drives/RRJointComponent.h"
+#include "Robots/RRRobotROS2Interface.h"
+#include "Sensors/RRROS2BaseSensorComponent.h"
+#include "Tools/SimulationState.h"
+
+ARRBaseRobot::ARRBaseRobot()
+{
+    SetupDefault();
+}
+
+ARRBaseRobot::ARRBaseRobot(const FObjectInitializer& ObjectInitializer) : Super(ObjectInitializer)
+{
+    SetupDefault();
+}
+
+void ARRBaseRobot::SetupDefault()
+{
+    // Generally, for sake of dynamic robot type import/creation, child components would be then created on the fly!
+    // Besides, a default subobject, upon content changes, also makes the owning actor become vulnerable since one in child BP actor
+    // classes will automatically get invalidated.
+    URRUObjectUtils::SetupDefaultRootComponent(this);
+
+    AutoPossessPlayer = EAutoReceiveInput::Disabled;
+    AutoPossessAI = EAutoPossessAI::PlacedInWorldOrSpawned;
+
+    // NOTE: Any custom object class (eg ROS2InterfaceClass) that is required to be configurable by this class' child BP ones
+    // & IF its object needs to be created before BeginPlay(),
+    // -> They must be left NULL here, so its object (eg ROS2Interface) is not created by default in [PostInitializeComponents()]
+}
+
+void ARRBaseRobot::PostInitializeComponents()
+{
+    if (ROS2InterfaceClass)
+    {
+        // ROS2Interface is created at server and replicated to client.
+        if (!IsNetMode(NM_Client))
+        {
+            CreateROS2Interface();
+        }
+    }
+    else
+    {
+        UE_LOG(LogRapyutaCore,
+               Warning,
+               TEXT("[%s] [ARRBaseRobot::PostInitializeComponents()] ROS2InterfaceClass has not been configured, "
+                    "probably later in child BP class!"),
+               *GetName());
+    }
+
+    // Super::, for EAutoPossessAI::PlacedInWorldOrSpawned, spawn APawn's default controller,
+    // which does the possessing, thus must be called afterwards
+    Super::PostInitializeComponents();
+}
+
+void ARRBaseRobot::OnRep_ROS2Interface()
+{
+#if RAPYUTA_SIM_DEBUG
+    UE_LOG(LogRapyutaCore, Warning, TEXT("[%s] [ARRBaseRobot::OnRep_ROS2Interface]."), *GetName());
+#endif
+    // Since Replication order of ROS2Interface, bStartStopROS2Interface, ROSSpawnParameters can be shuffled,
+    // Trigger init ROS2 interface in each OnRep function.
+    // need to initialize here as well.
+    // https://forums.unrealengine.com/t/replication-ordering-guarantees/264974
+    if (bStartStopROS2Interface)
+    {
+        InitROS2Interface();
+    }
+}
+
+void ARRBaseRobot::OnRep_bStartStopROS2Interface()
+{
+#if RAPYUTA_SIM_DEBUG
+    UE_LOG(LogRapyutaCore, Warning, TEXT("[%s] [ARRBaseRobot::OnRep_bStartStopROS2Interface]"), *GetName());
+#endif
+    if (bStartStopROS2Interface)
+    {
+        InitROS2Interface();
+    }
+    else
+    {
+        DeInitROS2Interface();
+    }
+}
+
+bool ARRBaseRobot::IsAuthorizedInThisClient()
+{
+    // Get networkplayer controller
+    auto* npc = Cast<ARRNetworkPlayerController>(UGameplayStatics::GetPlayerController(GetWorld(), 0));
+
+    bool res = false;
+    if (nullptr == ROS2Interface)
+    {
+#if RAPYUTA_SIM_DEBUG
+        UE_LOG(LogRapyutaCore, Warning, TEXT("[%s] [ARRBaseRobot::IsAuthorizedInThisClient] No ROS2Controller found"), *GetName());
+#endif
+        res = false;
+    }
+    else if (nullptr == ROS2Interface->ROSSpawnParameters)
+    {
+#if RAPYUTA_SIM_DEBUG
+        UE_LOG(LogRapyutaCore,
+               Warning,
+               TEXT("[%s] [ARRBaseRobot::IsAuthorizedInThisClient] No ROS2Controller->ROSSpawnParameters found"),
+               *GetName());
+#endif
+        res = false;
+    }
+    else if (nullptr == npc)
+    {
+#if RAPYUTA_SIM_DEBUG
+        UE_LOG(LogRapyutaCore,
+               Warning,
+               TEXT("[%s] [ARRBaseRobot::IsAuthorizedInThisClient] No ARRNetworkPlayerController found"),
+               *GetName());
+#endif
+        res = false;
+    }
+    else if (ROS2Interface->ROSSpawnParameters->GetNetworkPlayerId() == npc->GetPlayerState<APlayerState>()->GetPlayerId())
+    {
+        UE_LOG(LogRapyutaCore,
+               Log,
+               TEXT("[%s] [ARRBaseRobot::IsAuthorizedInThisClient()] PlayerId is matched. PlayerId=%d."),
+               *GetName(),
+               npc->GetPlayerState<APlayerState>()->GetPlayerId());
+        res = true;
+    }
+    else
+    {
+#if RAPYUTA_SIM_DEBUG
+        UE_LOG(LogRapyutaCore,
+               Warning,
+               TEXT("[%s] [ARRBaseRobot::IsAuthorizedInThisClient()] PlayerId is mismatched. This robot spawned by PlaeyrId=%d. "
+                    "This Client's PlayerId=%d. "),
+               *GetName(),
+               ROS2Interface->ROSSpawnParameters->GetNetworkPlayerId(),
+               npc->GetPlayerState<APlayerState>()->GetPlayerId());
+#endif
+        res = false;
+    }
+
+    return res;
+}
+
+void ARRBaseRobot::CreateROS2Interface()
+{
+    UE_LOG(LogRapyutaCore, Warning, TEXT("[%s][ARRBaseRobot::CreateROS2Interface] %d"), *GetName(), IsNetMode(NM_Client));
+    ROS2Interface = CastChecked<URRRobotROS2Interface>(
+        URRUObjectUtils::CreateSelfSubobject(this, ROS2InterfaceClass, FString::Printf(TEXT("%sROS2Interface"), *GetName())));
+    ROS2Interface->ROSSpawnParameters = ROSSpawnParameters;
+    ROS2Interface->SetupROSParams();
+
+    if (bStartStopROS2Interface)
+    {
+        InitROS2Interface();
+    }
+
+    // NOTE: NOT call ROS2Interface->Initialize(this) here since robot's ros2-based accessories might not have been fully accessible
+    // yet.
+    // Thus, that would be done in Controller's OnPossess for reasons:
+    // + Controller, upon posses/unpossess, acts as the pivot to start/stop robot's ROS2Interface
+    // + ROS2Interface, due to requirements for also instantiatable in ARRBaseRobot's child BPs, may not
+    // have been instantiated yet
+    // + Child class' ros2-related accessories (ROS2 node, sensors, publishers/subscribers)
+    //  may have not been fully accessible until then.
+}
+
+void ARRBaseRobot::InitROS2Interface()
+{
+#if RAPYUTA_SIM_DEBUG
+    UE_LOG(LogRapyutaCore, Warning, TEXT("[%s][ARRBaseRobot::InitROS2Interface] %d"), *GetName(), IsAuthorizedInThisClient());
+#endif
+
+    if ((IsNetMode(NM_Standalone) && nullptr != ROS2Interface) || (IsNetMode(NM_Client) && IsAuthorizedInThisClient()))
+    {
+        ROS2Interface->Initialize(this);
+        if (NetworkAuthorityType == ERRNetworkAuthorityType::CLIENT)
+        {
+            SetReplicatingMovement(false);
+        }
+    }
+    else
+    {
+        // Use replication to triggerto this function in client.
+        // Since RPC can't be used from non-player controller
+        bStartStopROS2Interface = true;
+    }
+}
+
+void ARRBaseRobot::DeInitROS2Interface()
+{
+#if RAPYUTA_SIM_DEBUG
+    UE_LOG(LogRapyutaCore, Warning, TEXT("[%s][ARRBaseRobot::StopROS2Interface] %d"), *GetName(), IsAuthorizedInThisClient());
+#endif
+
+    if ((IsNetMode(NM_Standalone) && nullptr != ROS2Interface) || (IsNetMode(NM_Client) && IsAuthorizedInThisClient()))
+    {
+        ROS2Interface->DeInitialize();
+    }
+    else
+    {
+        // Use replication to triggerto this function in client.
+        // Since RPC can't be used from non-player controller
+        bStartStopROS2Interface = false;
+    }
+}
+
+bool ARRBaseRobot::InitSensors(AROS2Node* InROS2Node)
+{
+    if (false == IsValid(InROS2Node))
+    {
+        return false;
+    }
+
+    // NOTE:
+    // + Sensor comps could have been created either statically in child BPs/SetupDefault()/PostInitializeComponents()
+    // OR dynamically afterwards
+    // + Use [ForEachComponent] would cause a fatal log on [Container has changed during ranged-for iteration!]
+    TInlineComponentArray<URRROS2BaseSensorComponent*> sensorComponents(this);
+    for (auto& sensorComp : sensorComponents)
+    {
+        sensorComp->InitalizeWithROS2(InROS2Node);
+    }
+
+    return true;
+}
+
+void ARRBaseRobot::GetLifetimeReplicatedProps(TArray<FLifetimeProperty>& OutLifetimeProps) const
+{
+    Super::GetLifetimeReplicatedProps(OutLifetimeProps);
+    UBlueprintGeneratedClass* bpClass = Cast<UBlueprintGeneratedClass>(this->GetClass());
+    if (bpClass)
+    {
+        bpClass->GetLifetimeBlueprintReplicationList(OutLifetimeProps);
+    }
+    DOREPLIFETIME(ARRBaseRobot, RobotModelName);
+    DOREPLIFETIME(ARRBaseRobot, RobotID);
+    DOREPLIFETIME(ARRBaseRobot, RobotUniqueName);
+    DOREPLIFETIME(ARRBaseRobot, ServerRobot);
+    DOREPLIFETIME(ARRBaseRobot, ROS2Interface);
+    DOREPLIFETIME(ARRBaseRobot, ROS2InterfaceClass);
+    DOREPLIFETIME(ARRBaseRobot, ROSSpawnParameters);
+    DOREPLIFETIME(ARRBaseRobot, bStartStopROS2Interface);
+}
+
+bool ARRBaseRobot::ReplicateSubobjects(UActorChannel* Channel, FOutBunch* Bunch, FReplicationFlags* RepFlags)
+{
+    bool bWroteSomething = Super::ReplicateSubobjects(Channel, Bunch, RepFlags);
+
+    // Single Object
+    bWroteSomething |= Channel->ReplicateSubobject(ROS2Interface, *Bunch, *RepFlags);
+
+    return bWroteSomething;
+}
+
+void ARRBaseRobot::SetJointState(const TMap<FString, TArray<float>>& InJointState, const ERRJointControlType InJointControlType)
+{
+    // SetAngularVelocityTarget
+    for (auto& joint : InJointState)
+    {
+        if (Joints.Contains(joint.Key))
+        {
+            // switch for types
+            switch (InJointControlType)
+            {
+                case ERRJointControlType::POSITION:
+                    Joints[joint.Key]->SetPoseTargetWithArray(joint.Value);
+                    break;
+                case ERRJointControlType::VELOCITY:
+                    Joints[joint.Key]->SetVelocityWithArray(joint.Value);
+                    break;
+                case ERRJointControlType::EFFORT:
+                    UE_LOG(LogRapyutaCore,
+                           Warning,
+                           TEXT("[%s] [ARRBaseRobot] [SetJointState] Effort control is not supported."),
+                           *GetName());
+                    break;
+            }
+        }
+        else
+        {
+            UE_LOG(LogRapyutaCore,
+                   Warning,
+                   TEXT("[%s] [ARRBaseRobot] [SetJointState] do not have joint named %s "),
+                   *GetName(),
+                   *joint.Key);
+        }
+    }
+}