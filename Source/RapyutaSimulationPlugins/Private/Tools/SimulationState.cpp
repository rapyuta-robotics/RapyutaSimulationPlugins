// Copyright 2020-2021 Rapyuta Robotics Co., Ltd.

#include "Tools/SimulationState.h"

// UE
#include "Engine/World.h"
#include "EngineUtils.h"
#include "Kismet/GameplayStatics.h"
#include "TimerManager.h"

// rclUE
#include "Srvs/ROS2Attach.h"
#include "Srvs/ROS2DeleteEntity.h"
#include "Srvs/ROS2GetEntityState.h"
#include "Srvs/ROS2SetEntityState.h"
#include "Srvs/ROS2SpawnEntities.h"
#include "Srvs/ROS2SpawnEntity.h"

// RapyutaSimulationPlugins
#include "Core/RRActorCommon.h"
#include "Core/RRConversionUtils.h"
#include "Core/RRUObjectUtils.h"
#include "Robots/RRBaseRobot.h"
#include "Tools/ROS2Spawnable.h"

ASimulationState::ASimulationState()
{
    bReplicates = true;
    PrimaryActorTick.bCanEverTick = true;
    bAlwaysRelevant = true;
}

void ASimulationState::GetLifetimeReplicatedProps(TArray<FLifetimeProperty>& OutLifetimeProps) const
{
    Super::GetLifetimeReplicatedProps(OutLifetimeProps);
    DOREPLIFETIME(ASimulationState, EntityList);
    DOREPLIFETIME(ASimulationState, SpawnableEntityInfoList);
}

bool ASimulationState::VerifyIsServerCall(const FString& InFunctionName)
{
    if (IsNetMode(NM_Client))
    {
        UE_LOG(LogRapyutaCore, Fatal, TEXT("[%s] should be called by server only"), *InFunctionName);
        return false;
    }
    return true;
}

void ASimulationState::InitEntities()
{
#if RAPYUTA_SIM_DEBUG
    TArray<AActor*> allActors;
    UGameplayStatics::GetAllActorsOfClass(GetWorld(), AActor::StaticClass(), allActors);
    UE_LOG(LogTemp, Warning, TEXT("Found %d actors in the scene"), allActors.Num());
#endif
    // add all actors
    for (TActorIterator<AActor> It(GetWorld(), AActor::StaticClass()); It; ++It)
    {
        AActor* actor = *It;
        ServerAddEntity(actor);
    }

    // NOTE: [SpawnableEntityInfoList] is a TArray<> thus replicatable, which is not supported for [SpawnableEntities] as a TMap
    GetWorld()->GetTimerManager().SetTimer(
        FetchEntityListTimerHandle, this, &ASimulationState::GetSpawnableEntityInfoList, 1.0f, true);
}

void ASimulationState::ServerAddEntity(AActor* InEntity)
{
    if (false == IsValid(InEntity))
    {
        return;
    }

    GetSpawnableEntityInfoList();
    Entities.Emplace(InEntity->GetName(), InEntity);
    EntityList.Emplace(InEntity);
    for (auto& tag : InEntity->Tags)
    {
        if (EntitiesWithTag.Contains(tag))
        {
            EntitiesWithTag[tag].Actors.Emplace(InEntity);
        }
        else
        {
            FRREntities actors;
            actors.Actors.Emplace(InEntity);
            EntitiesWithTag.Emplace(tag, MoveTemp(actors));
        }
    }
}

// Work around to replicating Entities and EntitiesWithTag since TMaps cannot be replicated
void ASimulationState::OnRep_EntityList()
{
    for (AActor* entity : EntityList)
    {
        if (false == IsValid(entity))
        {
            continue;
        }

        if (!Entities.Contains(entity->GetName()))
        {
            UROS2Spawnable* rosSpawnParameters = entity->FindComponentByClass<UROS2Spawnable>();
            if (rosSpawnParameters)
            {
                Entities.Emplace(rosSpawnParameters->GetName(), entity);
            }
            else
            {
                Entities.Emplace(entity->GetName(), entity);
            }
        }

        for (const auto& tag : entity->Tags)
        {
            AddTaggedEntity(entity, tag);
        }

        UROS2Spawnable* EntitySpawnParam = entity->FindComponentByClass<UROS2Spawnable>();
        if (EntitySpawnParam)
        {
            entity->Rename(*EntitySpawnParam->GetName());
            for (const auto& tag : EntitySpawnParam->ActorTags)
            {
                AddTaggedEntity(entity, FName(tag));
            }
        }
    }
}

void ASimulationState::OnRep_SpawnableEntityInfoList()
{
    for (const auto& entityInfo : SpawnableEntityInfoList)
    {
        SpawnableEntityTypes.Emplace(entityInfo.EntityTypeName, entityInfo.EntityClass);
    }
}

void ASimulationState::AddTaggedEntity(AActor* Entity, const FName& InTag)
{
    if (EntitiesWithTag.Contains(InTag))
    {
        // Check if Actor in EntitiesWithTag

        bool ToEmplace = true;
        for (AActor* TaggedActor : EntitiesWithTag[InTag].Actors)
        {
            if (TaggedActor->GetName() == Entity->GetName())
            {
                ToEmplace = false;
            }
        }
        if (ToEmplace)
        {
            EntitiesWithTag[InTag].Actors.Emplace(Entity);
        }
    }
    else
    {
        FRREntities actors;
        actors.Actors.Emplace(Entity);
        EntitiesWithTag.Emplace(InTag, actors);
    }
}

void ASimulationState::AddSpawnableEntityTypes(TMap<FString, TSubclassOf<AActor>> InSpawnableEntityTypes)
{
    for (auto& elem : InSpawnableEntityTypes)
    {
        SpawnableEntityInfoList.Emplace(FRREntityInfo(elem));
        SpawnableEntityTypes.Emplace(MoveTemp(elem.Key), MoveTemp(elem.Value));
    }
}

void ASimulationState::GetSpawnableEntityInfoList()
{
    for (auto& elem : SpawnableEntityTypes)
    {
        SpawnableEntityInfoList.Emplace(FRREntityInfo(elem));
    }
    if (SpawnableEntityInfoList.Num() > 0)
    {
        GetWorld()->GetTimerManager().ClearTimer(FetchEntityListTimerHandle);
    }
}

bool ASimulationState::ServerCheckSetEntityStateRequest(const FROSSetEntityStateReq& InRequest)
{
    if (PrevSetEntityStateRequest.State.Name == InRequest.State.Name &&
        PrevSetEntityStateRequest.State.ReferenceFrame == InRequest.State.ReferenceFrame &&
        PrevSetEntityStateRequest.State.Pose.Position == InRequest.State.Pose.Position &&
        PrevSetEntityStateRequest.State.Pose.Orientation == InRequest.State.Pose.Orientation)
    {
        return false;
    }
    else
    {
        return true;
    }
}

void ASimulationState::ServerSetEntityState(const FROSSetEntityStateReq& InRequest)
{
    if (false == VerifyIsServerCall(TEXT("ServerSetEntityState")))
    {
        return;
    }

    if (ServerCheckSetEntityStateRequest(InRequest))
    {
        FTransform relativeTransf(InRequest.State.Pose.Orientation, InRequest.State.Pose.Position);
        relativeTransf = URRConversionUtils::TransformROSToUE(relativeTransf);
        FTransform worldTransf;
        URRGeneralUtils::GetWorldTransform(
            InRequest.State.ReferenceFrame,
            Entities.Contains(InRequest.State.ReferenceFrame) ? Entities[InRequest.State.ReferenceFrame] : nullptr,
            relativeTransf,
            worldTransf);
        Entities[InRequest.State.Name]->SetActorTransform(worldTransf);
    }

    PrevSetEntityStateRequest = InRequest;
}

bool ASimulationState::ServerCheckAttachRequest(const FROSAttachReq& InRequest)
{
    if (false == VerifyIsServerCall(TEXT("ServerCheckAttachRequest")))
    {
        return false;
    }
    return ((PrevAttachEntityRequest.Name1 != InRequest.Name1) || (PrevAttachEntityRequest.Name2 != InRequest.Name2));
}

void ASimulationState::ServerAttach(const FROSAttachReq& InRequest)
{
    if (false == VerifyIsServerCall(TEXT("ServerAttach")))
    {
        return;
    }

    if (ServerCheckAttachRequest(InRequest))
    {
        AActor* entity1 = Entities[InRequest.Name1];
        AActor* entity2 = Entities[InRequest.Name2];

        if (!entity2->IsAttachedTo(entity1))
        {
            entity2->AttachToActor(entity1, FAttachmentTransformRules::KeepWorldTransform);

            // disable collision check with attached actor (Entity2) when entity1 moves
            for (auto component : entity1->GetComponents())
            {
                auto primitiveComp = Cast<UPrimitiveComponent>(component);
                if (primitiveComp)
                {
                    primitiveComp->IgnoreActorWhenMoving(entity2, true);
                }
            }
        }
        else
        {
            entity2->DetachFromActor(FDetachmentTransformRules::KeepWorldTransform);

            // enable collisions between the 2 actors when entity1 moves
            for (auto component : entity1->GetComponents())
            {
                auto primitiveComp = Cast<UPrimitiveComponent>(component);
                if (primitiveComp)
                {
                    primitiveComp->IgnoreActorWhenMoving(entity2, false);
                }
            }
        }
    }
    else
    {
        UE_LOG(LogRapyutaCore,
               Warning,
               TEXT("Entity %s and/or %s not exit or not under SimulationState Actor control. Please call AddEntity to make Actors "
                    "under SimulationState control."),
               *InRequest.Name1,
               *InRequest.Name2);
    }

    PrevAttachEntityRequest = InRequest;
}

bool ASimulationState::ServerCheckSpawnRequest(const FROSSpawnEntityReq& InRequest)
{
    if (false == VerifyIsServerCall(TEXT("ServerCheckSpawnRequest")))
    {
        return false;
    }

    if (PrevSpawnEntityRequest.Xml == InRequest.Xml && PrevSpawnEntityRequest.RobotNamespace == InRequest.RobotNamespace &&
        PrevSpawnEntityRequest.State.Name == InRequest.State.Name &&
        PrevSpawnEntityRequest.State.Pose.Position == InRequest.State.Pose.Position &&
        PrevSpawnEntityRequest.State.Pose.Orientation == InRequest.State.Pose.Orientation &&
        PrevSpawnEntityRequest.State.ReferenceFrame == InRequest.State.ReferenceFrame)
    {
        return false;
    }
    else
    {
        return true;
    }
}

AActor* ASimulationState::ServerSpawnEntity(const FROSSpawnEntityReq& InROSSpawnRequest,
                                            const TSubclassOf<AActor>& InEntityClass,
                                            const FTransform& InEntityTransform,
                                            const int32& InNetworkPlayerId)
{
    if (false == VerifyIsServerCall(TEXT("ServerSpawnEntity")))
    {
        return nullptr;
    }

    // SpawnActorDeferred to set parameters beforehand
    AActor* newEntity = GetWorld()->SpawnActorDeferred<AActor>(InEntityClass, InEntityTransform);
    if (newEntity == nullptr)
    {
        return nullptr;
    }

    // Wrap [InROSSpawnRequest] into a ROS2 spawnable component
    UROS2Spawnable* spawnableComponent = NewObject<UROS2Spawnable>(newEntity, TEXT("ROS2 Spawn Parameters"));
    spawnableComponent->RegisterComponent();
    spawnableComponent->SetNetworkPlayerId(InNetworkPlayerId);
    spawnableComponent->InitializeParameters(InROSSpawnRequest);

    newEntity->AddInstanceComponent(spawnableComponent);
<<<<<<< HEAD

    // temporary solution to spawn
    // if there is a option to catch the spawn failure, we should avoid this.
    newEntity->SpawnCollisionHandlingMethod = ESpawnActorCollisionHandlingMethod::AdjustIfPossibleButAlwaysSpawn;

=======
    newEntity->Rename(*InROSSpawnRequest.State.Name);
#if WITH_EDITOR
    newEntity->SetActorLabel(*InROSSpawnRequest.State.Name);
#endif

    // Set/Configure [robot]'s [ROSSpawnParameters] as [spawnableComponent]
>>>>>>> 87d91e8b
    ARRBaseRobot* robot = Cast<ARRBaseRobot>(newEntity);
    if (robot)
    {
        robot->RobotUniqueName = InROSSpawnRequest.State.Name;

        // todo child actor component is not replicated.
        // https://forums.unrealengine.com/t/child-actor-component-never-replicated/23497/18
        robot->ROSSpawnParameters = spawnableComponent;
        robot->ServerRobot = robot;
    }

    // Add tags
    UE_LOG(LogRapyutaCore,
           Log,
           TEXT("[%s] tag from spawn request %s"),
           *newEntity->GetName(),
           *FString::Join(InROSSpawnRequest.Tags, TEXT(",")));
    for (const auto& tag : InROSSpawnRequest.Tags)
    {
        newEntity->Tags.Emplace(tag);
        spawnableComponent->AddTag(tag);
    }

    // Add Json configs
    spawnableComponent->ActorJsonConfigs = InROSSpawnRequest.JsonParameters;

    // Finish spawning Entity
    // Destroy seems not make newEntity=nullptr evevn if it failed.
    newEntity = UGameplayStatics::FinishSpawningActor(newEntity, InEntityTransform);

    // Add to [Entities]
    ServerAddEntity(newEntity);

    return newEntity;
}

AActor* ASimulationState::ServerSpawnEntity(const FROSSpawnEntityReq& InRequest, const int32 InNetworkPlayerId)
{
    if (false == VerifyIsServerCall(TEXT("ServerSpawnEntity")))
    {
        return nullptr;
    }

    AActor* newEntity = nullptr;
    if (ServerCheckSpawnRequest(InRequest))
    {
        const FString& entityModelName = InRequest.Xml;
        const FString& entityName = InRequest.State.Name;
        verify(false == entityName.IsEmpty());
        if (nullptr == URRUObjectUtils::FindActorByName<AActor>(GetWorld(), entityName))
        {
            // Calculate to-be-spawned entity's [world transf]
            FTransform relativeTransf =
                URRConversionUtils::TransformROSToUE(FTransform(InRequest.State.Pose.Orientation, InRequest.State.Pose.Position));
            FTransform worldTransf;
            URRGeneralUtils::GetWorldTransform(
                InRequest.State.ReferenceFrame, Entities.FindRef(InRequest.State.ReferenceFrame), relativeTransf, worldTransf);
            UE_LOG(LogRapyutaCore,
                   Warning,
                   TEXT("Spawning Entity of model [%s] as [%s] to pose: %s"),
                   *entityModelName,
                   *entityName,
                   *worldTransf.ToString());

            // Spawn entity
            newEntity = ServerSpawnEntity(InRequest, SpawnableEntityTypes[entityModelName], worldTransf, InNetworkPlayerId);
            if (nullptr == newEntity)
            {
                // todo: need pass response to SimulationStateClient
                // response.bSuccess = false;
                // response.StatusMessage =
                //     FString::Printf(TEXT("[%s] Failed to spawn entity named %s, probably out collision!"), *GetName(),
                //     *entityName);
                UE_LOG(LogRapyutaCore,
                       Error,
                       TEXT("[ASimulationState] Failed to spawn entity named %s, probably out collision!"),
                       *entityName);
            }
        }
        else
        {
            UE_LOG(LogRapyutaCore, Error, TEXT("Entity spawning failed - [%s] given name actor already exists!"), *entityName);
        }
    }
    PrevSpawnEntityRequest = InRequest;
    return newEntity;
}

bool ASimulationState::ServerCheckDeleteRequest(const FROSDeleteEntityReq& InRequest)
{
    if (false == VerifyIsServerCall(TEXT("ServerCheckDeleteRequest")))
    {
        return false;
    }
    return (PrevDeleteEntityRequest.Name != InRequest.Name);
}

void ASimulationState::ServerDeleteEntity(const FROSDeleteEntityReq& InRequest)
{
    if (false == VerifyIsServerCall(TEXT("ServerDeleteEntity")))
    {
        return;
    }

    if (ServerCheckDeleteRequest(InRequest))
    {
        AActor* Removed = Entities.FindAndRemoveChecked(InRequest.Name);
        Removed->Destroy();
    }
    PrevDeleteEntityRequest = InRequest;
}
<|MERGE_RESOLUTION|>--- conflicted
+++ resolved
@@ -1,460 +1,458 @@
-// Copyright 2020-2021 Rapyuta Robotics Co., Ltd.
-
-#include "Tools/SimulationState.h"
-
-// UE
-#include "Engine/World.h"
-#include "EngineUtils.h"
-#include "Kismet/GameplayStatics.h"
-#include "TimerManager.h"
-
-// rclUE
-#include "Srvs/ROS2Attach.h"
-#include "Srvs/ROS2DeleteEntity.h"
-#include "Srvs/ROS2GetEntityState.h"
-#include "Srvs/ROS2SetEntityState.h"
-#include "Srvs/ROS2SpawnEntities.h"
-#include "Srvs/ROS2SpawnEntity.h"
-
-// RapyutaSimulationPlugins
-#include "Core/RRActorCommon.h"
-#include "Core/RRConversionUtils.h"
-#include "Core/RRUObjectUtils.h"
-#include "Robots/RRBaseRobot.h"
-#include "Tools/ROS2Spawnable.h"
-
-ASimulationState::ASimulationState()
-{
-    bReplicates = true;
-    PrimaryActorTick.bCanEverTick = true;
-    bAlwaysRelevant = true;
-}
-
-void ASimulationState::GetLifetimeReplicatedProps(TArray<FLifetimeProperty>& OutLifetimeProps) const
-{
-    Super::GetLifetimeReplicatedProps(OutLifetimeProps);
-    DOREPLIFETIME(ASimulationState, EntityList);
-    DOREPLIFETIME(ASimulationState, SpawnableEntityInfoList);
-}
-
-bool ASimulationState::VerifyIsServerCall(const FString& InFunctionName)
-{
-    if (IsNetMode(NM_Client))
-    {
-        UE_LOG(LogRapyutaCore, Fatal, TEXT("[%s] should be called by server only"), *InFunctionName);
-        return false;
-    }
-    return true;
-}
-
-void ASimulationState::InitEntities()
-{
-#if RAPYUTA_SIM_DEBUG
-    TArray<AActor*> allActors;
-    UGameplayStatics::GetAllActorsOfClass(GetWorld(), AActor::StaticClass(), allActors);
-    UE_LOG(LogTemp, Warning, TEXT("Found %d actors in the scene"), allActors.Num());
-#endif
-    // add all actors
-    for (TActorIterator<AActor> It(GetWorld(), AActor::StaticClass()); It; ++It)
-    {
-        AActor* actor = *It;
-        ServerAddEntity(actor);
-    }
-
-    // NOTE: [SpawnableEntityInfoList] is a TArray<> thus replicatable, which is not supported for [SpawnableEntities] as a TMap
-    GetWorld()->GetTimerManager().SetTimer(
-        FetchEntityListTimerHandle, this, &ASimulationState::GetSpawnableEntityInfoList, 1.0f, true);
-}
-
-void ASimulationState::ServerAddEntity(AActor* InEntity)
-{
-    if (false == IsValid(InEntity))
-    {
-        return;
-    }
-
-    GetSpawnableEntityInfoList();
-    Entities.Emplace(InEntity->GetName(), InEntity);
-    EntityList.Emplace(InEntity);
-    for (auto& tag : InEntity->Tags)
-    {
-        if (EntitiesWithTag.Contains(tag))
-        {
-            EntitiesWithTag[tag].Actors.Emplace(InEntity);
-        }
-        else
-        {
-            FRREntities actors;
-            actors.Actors.Emplace(InEntity);
-            EntitiesWithTag.Emplace(tag, MoveTemp(actors));
-        }
-    }
-}
-
-// Work around to replicating Entities and EntitiesWithTag since TMaps cannot be replicated
-void ASimulationState::OnRep_EntityList()
-{
-    for (AActor* entity : EntityList)
-    {
-        if (false == IsValid(entity))
-        {
-            continue;
-        }
-
-        if (!Entities.Contains(entity->GetName()))
-        {
-            UROS2Spawnable* rosSpawnParameters = entity->FindComponentByClass<UROS2Spawnable>();
-            if (rosSpawnParameters)
-            {
-                Entities.Emplace(rosSpawnParameters->GetName(), entity);
-            }
-            else
-            {
-                Entities.Emplace(entity->GetName(), entity);
-            }
-        }
-
-        for (const auto& tag : entity->Tags)
-        {
-            AddTaggedEntity(entity, tag);
-        }
-
-        UROS2Spawnable* EntitySpawnParam = entity->FindComponentByClass<UROS2Spawnable>();
-        if (EntitySpawnParam)
-        {
-            entity->Rename(*EntitySpawnParam->GetName());
-            for (const auto& tag : EntitySpawnParam->ActorTags)
-            {
-                AddTaggedEntity(entity, FName(tag));
-            }
-        }
-    }
-}
-
-void ASimulationState::OnRep_SpawnableEntityInfoList()
-{
-    for (const auto& entityInfo : SpawnableEntityInfoList)
-    {
-        SpawnableEntityTypes.Emplace(entityInfo.EntityTypeName, entityInfo.EntityClass);
-    }
-}
-
-void ASimulationState::AddTaggedEntity(AActor* Entity, const FName& InTag)
-{
-    if (EntitiesWithTag.Contains(InTag))
-    {
-        // Check if Actor in EntitiesWithTag
-
-        bool ToEmplace = true;
-        for (AActor* TaggedActor : EntitiesWithTag[InTag].Actors)
-        {
-            if (TaggedActor->GetName() == Entity->GetName())
-            {
-                ToEmplace = false;
-            }
-        }
-        if (ToEmplace)
-        {
-            EntitiesWithTag[InTag].Actors.Emplace(Entity);
-        }
-    }
-    else
-    {
-        FRREntities actors;
-        actors.Actors.Emplace(Entity);
-        EntitiesWithTag.Emplace(InTag, actors);
-    }
-}
-
-void ASimulationState::AddSpawnableEntityTypes(TMap<FString, TSubclassOf<AActor>> InSpawnableEntityTypes)
-{
-    for (auto& elem : InSpawnableEntityTypes)
-    {
-        SpawnableEntityInfoList.Emplace(FRREntityInfo(elem));
-        SpawnableEntityTypes.Emplace(MoveTemp(elem.Key), MoveTemp(elem.Value));
-    }
-}
-
-void ASimulationState::GetSpawnableEntityInfoList()
-{
-    for (auto& elem : SpawnableEntityTypes)
-    {
-        SpawnableEntityInfoList.Emplace(FRREntityInfo(elem));
-    }
-    if (SpawnableEntityInfoList.Num() > 0)
-    {
-        GetWorld()->GetTimerManager().ClearTimer(FetchEntityListTimerHandle);
-    }
-}
-
-bool ASimulationState::ServerCheckSetEntityStateRequest(const FROSSetEntityStateReq& InRequest)
-{
-    if (PrevSetEntityStateRequest.State.Name == InRequest.State.Name &&
-        PrevSetEntityStateRequest.State.ReferenceFrame == InRequest.State.ReferenceFrame &&
-        PrevSetEntityStateRequest.State.Pose.Position == InRequest.State.Pose.Position &&
-        PrevSetEntityStateRequest.State.Pose.Orientation == InRequest.State.Pose.Orientation)
-    {
-        return false;
-    }
-    else
-    {
-        return true;
-    }
-}
-
-void ASimulationState::ServerSetEntityState(const FROSSetEntityStateReq& InRequest)
-{
-    if (false == VerifyIsServerCall(TEXT("ServerSetEntityState")))
-    {
-        return;
-    }
-
-    if (ServerCheckSetEntityStateRequest(InRequest))
-    {
-        FTransform relativeTransf(InRequest.State.Pose.Orientation, InRequest.State.Pose.Position);
-        relativeTransf = URRConversionUtils::TransformROSToUE(relativeTransf);
-        FTransform worldTransf;
-        URRGeneralUtils::GetWorldTransform(
-            InRequest.State.ReferenceFrame,
-            Entities.Contains(InRequest.State.ReferenceFrame) ? Entities[InRequest.State.ReferenceFrame] : nullptr,
-            relativeTransf,
-            worldTransf);
-        Entities[InRequest.State.Name]->SetActorTransform(worldTransf);
-    }
-
-    PrevSetEntityStateRequest = InRequest;
-}
-
-bool ASimulationState::ServerCheckAttachRequest(const FROSAttachReq& InRequest)
-{
-    if (false == VerifyIsServerCall(TEXT("ServerCheckAttachRequest")))
-    {
-        return false;
-    }
-    return ((PrevAttachEntityRequest.Name1 != InRequest.Name1) || (PrevAttachEntityRequest.Name2 != InRequest.Name2));
-}
-
-void ASimulationState::ServerAttach(const FROSAttachReq& InRequest)
-{
-    if (false == VerifyIsServerCall(TEXT("ServerAttach")))
-    {
-        return;
-    }
-
-    if (ServerCheckAttachRequest(InRequest))
-    {
-        AActor* entity1 = Entities[InRequest.Name1];
-        AActor* entity2 = Entities[InRequest.Name2];
-
-        if (!entity2->IsAttachedTo(entity1))
-        {
-            entity2->AttachToActor(entity1, FAttachmentTransformRules::KeepWorldTransform);
-
-            // disable collision check with attached actor (Entity2) when entity1 moves
-            for (auto component : entity1->GetComponents())
-            {
-                auto primitiveComp = Cast<UPrimitiveComponent>(component);
-                if (primitiveComp)
-                {
-                    primitiveComp->IgnoreActorWhenMoving(entity2, true);
-                }
-            }
-        }
-        else
-        {
-            entity2->DetachFromActor(FDetachmentTransformRules::KeepWorldTransform);
-
-            // enable collisions between the 2 actors when entity1 moves
-            for (auto component : entity1->GetComponents())
-            {
-                auto primitiveComp = Cast<UPrimitiveComponent>(component);
-                if (primitiveComp)
-                {
-                    primitiveComp->IgnoreActorWhenMoving(entity2, false);
-                }
-            }
-        }
-    }
-    else
-    {
-        UE_LOG(LogRapyutaCore,
-               Warning,
-               TEXT("Entity %s and/or %s not exit or not under SimulationState Actor control. Please call AddEntity to make Actors "
-                    "under SimulationState control."),
-               *InRequest.Name1,
-               *InRequest.Name2);
-    }
-
-    PrevAttachEntityRequest = InRequest;
-}
-
-bool ASimulationState::ServerCheckSpawnRequest(const FROSSpawnEntityReq& InRequest)
-{
-    if (false == VerifyIsServerCall(TEXT("ServerCheckSpawnRequest")))
-    {
-        return false;
-    }
-
-    if (PrevSpawnEntityRequest.Xml == InRequest.Xml && PrevSpawnEntityRequest.RobotNamespace == InRequest.RobotNamespace &&
-        PrevSpawnEntityRequest.State.Name == InRequest.State.Name &&
-        PrevSpawnEntityRequest.State.Pose.Position == InRequest.State.Pose.Position &&
-        PrevSpawnEntityRequest.State.Pose.Orientation == InRequest.State.Pose.Orientation &&
-        PrevSpawnEntityRequest.State.ReferenceFrame == InRequest.State.ReferenceFrame)
-    {
-        return false;
-    }
-    else
-    {
-        return true;
-    }
-}
-
-AActor* ASimulationState::ServerSpawnEntity(const FROSSpawnEntityReq& InROSSpawnRequest,
-                                            const TSubclassOf<AActor>& InEntityClass,
-                                            const FTransform& InEntityTransform,
-                                            const int32& InNetworkPlayerId)
-{
-    if (false == VerifyIsServerCall(TEXT("ServerSpawnEntity")))
-    {
-        return nullptr;
-    }
-
-    // SpawnActorDeferred to set parameters beforehand
-    AActor* newEntity = GetWorld()->SpawnActorDeferred<AActor>(InEntityClass, InEntityTransform);
-    if (newEntity == nullptr)
-    {
-        return nullptr;
-    }
-
-    // Wrap [InROSSpawnRequest] into a ROS2 spawnable component
-    UROS2Spawnable* spawnableComponent = NewObject<UROS2Spawnable>(newEntity, TEXT("ROS2 Spawn Parameters"));
-    spawnableComponent->RegisterComponent();
-    spawnableComponent->SetNetworkPlayerId(InNetworkPlayerId);
-    spawnableComponent->InitializeParameters(InROSSpawnRequest);
-
-    newEntity->AddInstanceComponent(spawnableComponent);
-<<<<<<< HEAD
-
-    // temporary solution to spawn
-    // if there is a option to catch the spawn failure, we should avoid this.
-    newEntity->SpawnCollisionHandlingMethod = ESpawnActorCollisionHandlingMethod::AdjustIfPossibleButAlwaysSpawn;
-
-=======
-    newEntity->Rename(*InROSSpawnRequest.State.Name);
-#if WITH_EDITOR
-    newEntity->SetActorLabel(*InROSSpawnRequest.State.Name);
-#endif
-
-    // Set/Configure [robot]'s [ROSSpawnParameters] as [spawnableComponent]
->>>>>>> 87d91e8b
-    ARRBaseRobot* robot = Cast<ARRBaseRobot>(newEntity);
-    if (robot)
-    {
-        robot->RobotUniqueName = InROSSpawnRequest.State.Name;
-
-        // todo child actor component is not replicated.
-        // https://forums.unrealengine.com/t/child-actor-component-never-replicated/23497/18
-        robot->ROSSpawnParameters = spawnableComponent;
-        robot->ServerRobot = robot;
-    }
-
-    // Add tags
-    UE_LOG(LogRapyutaCore,
-           Log,
-           TEXT("[%s] tag from spawn request %s"),
-           *newEntity->GetName(),
-           *FString::Join(InROSSpawnRequest.Tags, TEXT(",")));
-    for (const auto& tag : InROSSpawnRequest.Tags)
-    {
-        newEntity->Tags.Emplace(tag);
-        spawnableComponent->AddTag(tag);
-    }
-
-    // Add Json configs
-    spawnableComponent->ActorJsonConfigs = InROSSpawnRequest.JsonParameters;
-
-    // Finish spawning Entity
-    // Destroy seems not make newEntity=nullptr evevn if it failed.
-    newEntity = UGameplayStatics::FinishSpawningActor(newEntity, InEntityTransform);
-
-    // Add to [Entities]
-    ServerAddEntity(newEntity);
-
-    return newEntity;
-}
-
-AActor* ASimulationState::ServerSpawnEntity(const FROSSpawnEntityReq& InRequest, const int32 InNetworkPlayerId)
-{
-    if (false == VerifyIsServerCall(TEXT("ServerSpawnEntity")))
-    {
-        return nullptr;
-    }
-
-    AActor* newEntity = nullptr;
-    if (ServerCheckSpawnRequest(InRequest))
-    {
-        const FString& entityModelName = InRequest.Xml;
-        const FString& entityName = InRequest.State.Name;
-        verify(false == entityName.IsEmpty());
-        if (nullptr == URRUObjectUtils::FindActorByName<AActor>(GetWorld(), entityName))
-        {
-            // Calculate to-be-spawned entity's [world transf]
-            FTransform relativeTransf =
-                URRConversionUtils::TransformROSToUE(FTransform(InRequest.State.Pose.Orientation, InRequest.State.Pose.Position));
-            FTransform worldTransf;
-            URRGeneralUtils::GetWorldTransform(
-                InRequest.State.ReferenceFrame, Entities.FindRef(InRequest.State.ReferenceFrame), relativeTransf, worldTransf);
-            UE_LOG(LogRapyutaCore,
-                   Warning,
-                   TEXT("Spawning Entity of model [%s] as [%s] to pose: %s"),
-                   *entityModelName,
-                   *entityName,
-                   *worldTransf.ToString());
-
-            // Spawn entity
-            newEntity = ServerSpawnEntity(InRequest, SpawnableEntityTypes[entityModelName], worldTransf, InNetworkPlayerId);
-            if (nullptr == newEntity)
-            {
-                // todo: need pass response to SimulationStateClient
-                // response.bSuccess = false;
-                // response.StatusMessage =
-                //     FString::Printf(TEXT("[%s] Failed to spawn entity named %s, probably out collision!"), *GetName(),
-                //     *entityName);
-                UE_LOG(LogRapyutaCore,
-                       Error,
-                       TEXT("[ASimulationState] Failed to spawn entity named %s, probably out collision!"),
-                       *entityName);
-            }
-        }
-        else
-        {
-            UE_LOG(LogRapyutaCore, Error, TEXT("Entity spawning failed - [%s] given name actor already exists!"), *entityName);
-        }
-    }
-    PrevSpawnEntityRequest = InRequest;
-    return newEntity;
-}
-
-bool ASimulationState::ServerCheckDeleteRequest(const FROSDeleteEntityReq& InRequest)
-{
-    if (false == VerifyIsServerCall(TEXT("ServerCheckDeleteRequest")))
-    {
-        return false;
-    }
-    return (PrevDeleteEntityRequest.Name != InRequest.Name);
-}
-
-void ASimulationState::ServerDeleteEntity(const FROSDeleteEntityReq& InRequest)
-{
-    if (false == VerifyIsServerCall(TEXT("ServerDeleteEntity")))
-    {
-        return;
-    }
-
-    if (ServerCheckDeleteRequest(InRequest))
-    {
-        AActor* Removed = Entities.FindAndRemoveChecked(InRequest.Name);
-        Removed->Destroy();
-    }
-    PrevDeleteEntityRequest = InRequest;
-}
+// Copyright 2020-2021 Rapyuta Robotics Co., Ltd.
+
+#include "Tools/SimulationState.h"
+
+// UE
+#include "Engine/World.h"
+#include "EngineUtils.h"
+#include "Kismet/GameplayStatics.h"
+#include "TimerManager.h"
+
+// rclUE
+#include "Srvs/ROS2Attach.h"
+#include "Srvs/ROS2DeleteEntity.h"
+#include "Srvs/ROS2GetEntityState.h"
+#include "Srvs/ROS2SetEntityState.h"
+#include "Srvs/ROS2SpawnEntities.h"
+#include "Srvs/ROS2SpawnEntity.h"
+
+// RapyutaSimulationPlugins
+#include "Core/RRActorCommon.h"
+#include "Core/RRConversionUtils.h"
+#include "Core/RRUObjectUtils.h"
+#include "Net/UnrealNetwork.h"
+#include "Robots/RRBaseRobot.h"
+#include "Tools/ROS2Spawnable.h"
+
+ASimulationState::ASimulationState()
+{
+    bReplicates = true;
+    PrimaryActorTick.bCanEverTick = true;
+    bAlwaysRelevant = true;
+}
+
+void ASimulationState::GetLifetimeReplicatedProps(TArray<FLifetimeProperty>& OutLifetimeProps) const
+{
+    Super::GetLifetimeReplicatedProps(OutLifetimeProps);
+    DOREPLIFETIME(ASimulationState, EntityList);
+    DOREPLIFETIME(ASimulationState, SpawnableEntityInfoList);
+}
+
+bool ASimulationState::VerifyIsServerCall(const FString& InFunctionName)
+{
+    if (IsNetMode(NM_Client))
+    {
+        UE_LOG(LogRapyutaCore, Fatal, TEXT("[%s] should be called by server only"), *InFunctionName);
+        return false;
+    }
+    return true;
+}
+
+void ASimulationState::InitEntities()
+{
+#if RAPYUTA_SIM_DEBUG
+    TArray<AActor*> allActors;
+    UGameplayStatics::GetAllActorsOfClass(GetWorld(), AActor::StaticClass(), allActors);
+    UE_LOG(LogTemp, Warning, TEXT("Found %d actors in the scene"), allActors.Num());
+#endif
+    // add all actors
+    for (TActorIterator<AActor> It(GetWorld(), AActor::StaticClass()); It; ++It)
+    {
+        AActor* actor = *It;
+        ServerAddEntity(actor);
+    }
+
+    // NOTE: [SpawnableEntityInfoList] is a TArray<> thus replicatable, which is not supported for [SpawnableEntities] as a TMap
+    GetWorld()->GetTimerManager().SetTimer(
+        FetchEntityListTimerHandle, this, &ASimulationState::GetSpawnableEntityInfoList, 1.0f, true);
+}
+
+void ASimulationState::ServerAddEntity(AActor* InEntity)
+{
+    if (false == IsValid(InEntity))
+    {
+        return;
+    }
+
+    GetSpawnableEntityInfoList();
+    Entities.Emplace(InEntity->GetName(), InEntity);
+    EntityList.Emplace(InEntity);
+    for (auto& tag : InEntity->Tags)
+    {
+        if (EntitiesWithTag.Contains(tag))
+        {
+            EntitiesWithTag[tag].Actors.Emplace(InEntity);
+        }
+        else
+        {
+            FRREntities actors;
+            actors.Actors.Emplace(InEntity);
+            EntitiesWithTag.Emplace(tag, MoveTemp(actors));
+        }
+    }
+}
+
+// Work around to replicating Entities and EntitiesWithTag since TMaps cannot be replicated
+void ASimulationState::OnRep_EntityList()
+{
+    for (AActor* entity : EntityList)
+    {
+        if (false == IsValid(entity))
+        {
+            continue;
+        }
+
+        if (!Entities.Contains(entity->GetName()))
+        {
+            UROS2Spawnable* rosSpawnParameters = entity->FindComponentByClass<UROS2Spawnable>();
+            if (rosSpawnParameters)
+            {
+                Entities.Emplace(rosSpawnParameters->GetName(), entity);
+            }
+            else
+            {
+                Entities.Emplace(entity->GetName(), entity);
+            }
+        }
+
+        for (const auto& tag : entity->Tags)
+        {
+            AddTaggedEntity(entity, tag);
+        }
+
+        UROS2Spawnable* EntitySpawnParam = entity->FindComponentByClass<UROS2Spawnable>();
+        if (EntitySpawnParam)
+        {
+            entity->Rename(*EntitySpawnParam->GetName());
+            for (const auto& tag : EntitySpawnParam->ActorTags)
+            {
+                AddTaggedEntity(entity, FName(tag));
+            }
+        }
+    }
+}
+
+void ASimulationState::OnRep_SpawnableEntityInfoList()
+{
+    for (const auto& entityInfo : SpawnableEntityInfoList)
+    {
+        SpawnableEntityTypes.Emplace(entityInfo.EntityTypeName, entityInfo.EntityClass);
+    }
+}
+
+void ASimulationState::AddTaggedEntity(AActor* Entity, const FName& InTag)
+{
+    if (EntitiesWithTag.Contains(InTag))
+    {
+        // Check if Actor in EntitiesWithTag
+
+        bool ToEmplace = true;
+        for (AActor* TaggedActor : EntitiesWithTag[InTag].Actors)
+        {
+            if (TaggedActor->GetName() == Entity->GetName())
+            {
+                ToEmplace = false;
+            }
+        }
+        if (ToEmplace)
+        {
+            EntitiesWithTag[InTag].Actors.Emplace(Entity);
+        }
+    }
+    else
+    {
+        FRREntities actors;
+        actors.Actors.Emplace(Entity);
+        EntitiesWithTag.Emplace(InTag, actors);
+    }
+}
+
+void ASimulationState::AddSpawnableEntityTypes(TMap<FString, TSubclassOf<AActor>> InSpawnableEntityTypes)
+{
+    for (auto& elem : InSpawnableEntityTypes)
+    {
+        SpawnableEntityInfoList.Emplace(FRREntityInfo(elem));
+        SpawnableEntityTypes.Emplace(MoveTemp(elem.Key), MoveTemp(elem.Value));
+    }
+}
+
+void ASimulationState::GetSpawnableEntityInfoList()
+{
+    for (auto& elem : SpawnableEntityTypes)
+    {
+        SpawnableEntityInfoList.Emplace(FRREntityInfo(elem));
+    }
+    if (SpawnableEntityInfoList.Num() > 0)
+    {
+        GetWorld()->GetTimerManager().ClearTimer(FetchEntityListTimerHandle);
+    }
+}
+
+bool ASimulationState::ServerCheckSetEntityStateRequest(const FROSSetEntityStateReq& InRequest)
+{
+    if (PrevSetEntityStateRequest.State.Name == InRequest.State.Name &&
+        PrevSetEntityStateRequest.State.ReferenceFrame == InRequest.State.ReferenceFrame &&
+        PrevSetEntityStateRequest.State.Pose.Position == InRequest.State.Pose.Position &&
+        PrevSetEntityStateRequest.State.Pose.Orientation == InRequest.State.Pose.Orientation)
+    {
+        return false;
+    }
+    else
+    {
+        return true;
+    }
+}
+
+void ASimulationState::ServerSetEntityState(const FROSSetEntityStateReq& InRequest)
+{
+    if (false == VerifyIsServerCall(TEXT("ServerSetEntityState")))
+    {
+        return;
+    }
+
+    if (ServerCheckSetEntityStateRequest(InRequest))
+    {
+        FTransform relativeTransf(InRequest.State.Pose.Orientation, InRequest.State.Pose.Position);
+        relativeTransf = URRConversionUtils::TransformROSToUE(relativeTransf);
+        FTransform worldTransf;
+        URRGeneralUtils::GetWorldTransform(
+            InRequest.State.ReferenceFrame,
+            Entities.Contains(InRequest.State.ReferenceFrame) ? Entities[InRequest.State.ReferenceFrame] : nullptr,
+            relativeTransf,
+            worldTransf);
+        Entities[InRequest.State.Name]->SetActorTransform(worldTransf);
+    }
+
+    PrevSetEntityStateRequest = InRequest;
+}
+
+bool ASimulationState::ServerCheckAttachRequest(const FROSAttachReq& InRequest)
+{
+    if (false == VerifyIsServerCall(TEXT("ServerCheckAttachRequest")))
+    {
+        return false;
+    }
+    return ((PrevAttachEntityRequest.Name1 != InRequest.Name1) || (PrevAttachEntityRequest.Name2 != InRequest.Name2));
+}
+
+void ASimulationState::ServerAttach(const FROSAttachReq& InRequest)
+{
+    if (false == VerifyIsServerCall(TEXT("ServerAttach")))
+    {
+        return;
+    }
+
+    if (ServerCheckAttachRequest(InRequest))
+    {
+        AActor* entity1 = Entities[InRequest.Name1];
+        AActor* entity2 = Entities[InRequest.Name2];
+
+        if (!entity2->IsAttachedTo(entity1))
+        {
+            entity2->AttachToActor(entity1, FAttachmentTransformRules::KeepWorldTransform);
+
+            // disable collision check with attached actor (Entity2) when entity1 moves
+            for (auto component : entity1->GetComponents())
+            {
+                auto primitiveComp = Cast<UPrimitiveComponent>(component);
+                if (primitiveComp)
+                {
+                    primitiveComp->IgnoreActorWhenMoving(entity2, true);
+                }
+            }
+        }
+        else
+        {
+            entity2->DetachFromActor(FDetachmentTransformRules::KeepWorldTransform);
+
+            // enable collisions between the 2 actors when entity1 moves
+            for (auto component : entity1->GetComponents())
+            {
+                auto primitiveComp = Cast<UPrimitiveComponent>(component);
+                if (primitiveComp)
+                {
+                    primitiveComp->IgnoreActorWhenMoving(entity2, false);
+                }
+            }
+        }
+    }
+    else
+    {
+        UE_LOG(LogRapyutaCore,
+               Warning,
+               TEXT("Entity %s and/or %s not exit or not under SimulationState Actor control. Please call AddEntity to make Actors "
+                    "under SimulationState control."),
+               *InRequest.Name1,
+               *InRequest.Name2);
+    }
+
+    PrevAttachEntityRequest = InRequest;
+}
+
+bool ASimulationState::ServerCheckSpawnRequest(const FROSSpawnEntityReq& InRequest)
+{
+    if (false == VerifyIsServerCall(TEXT("ServerCheckSpawnRequest")))
+    {
+        return false;
+    }
+
+    if (PrevSpawnEntityRequest.Xml == InRequest.Xml && PrevSpawnEntityRequest.RobotNamespace == InRequest.RobotNamespace &&
+        PrevSpawnEntityRequest.State.Name == InRequest.State.Name &&
+        PrevSpawnEntityRequest.State.Pose.Position == InRequest.State.Pose.Position &&
+        PrevSpawnEntityRequest.State.Pose.Orientation == InRequest.State.Pose.Orientation &&
+        PrevSpawnEntityRequest.State.ReferenceFrame == InRequest.State.ReferenceFrame)
+    {
+        return false;
+    }
+    else
+    {
+        return true;
+    }
+}
+
+AActor* ASimulationState::ServerSpawnEntity(const FROSSpawnEntityReq& InROSSpawnRequest,
+                                            const TSubclassOf<AActor>& InEntityClass,
+                                            const FTransform& InEntityTransform,
+                                            const int32& InNetworkPlayerId)
+{
+    if (false == VerifyIsServerCall(TEXT("ServerSpawnEntity")))
+    {
+        return nullptr;
+    }
+
+    // SpawnActorDeferred to set parameters beforehand
+    AActor* newEntity = GetWorld()->SpawnActorDeferred<AActor>(InEntityClass, InEntityTransform);
+    if (newEntity == nullptr)
+    {
+        return nullptr;
+    }
+
+    // Wrap [InROSSpawnRequest] into a ROS2 spawnable component
+    UROS2Spawnable* spawnableComponent = NewObject<UROS2Spawnable>(newEntity, TEXT("ROS2 Spawn Parameters"));
+    spawnableComponent->RegisterComponent();
+    spawnableComponent->SetNetworkPlayerId(InNetworkPlayerId);
+    spawnableComponent->InitializeParameters(InROSSpawnRequest);
+
+    newEntity->AddInstanceComponent(spawnableComponent);
+    newEntity->Rename(*InROSSpawnRequest.State.Name);
+#if WITH_EDITOR
+    newEntity->SetActorLabel(*InROSSpawnRequest.State.Name);
+#endif
+
+    // Set/Configure [robot]'s [ROSSpawnParameters] as [spawnableComponent]
+
+    // temporary solution to spawn
+    // if there is a option to catch the spawn failure, we should avoid this.
+    // newEntity->SpawnCollisionHandlingMethod = ESpawnActorCollisionHandlingMethod::AdjustIfPossibleButAlwaysSpawn;
+
+    ARRBaseRobot* robot = Cast<ARRBaseRobot>(newEntity);
+    if (robot)
+    {
+        robot->RobotUniqueName = InROSSpawnRequest.State.Name;
+
+        // todo child actor component is not replicated.
+        // https://forums.unrealengine.com/t/child-actor-component-never-replicated/23497/18
+        robot->ROSSpawnParameters = spawnableComponent;
+        robot->ServerRobot = robot;
+    }
+
+    // Add tags
+    UE_LOG(LogRapyutaCore,
+           Log,
+           TEXT("[%s] tag from spawn request %s"),
+           *newEntity->GetName(),
+           *FString::Join(InROSSpawnRequest.Tags, TEXT(",")));
+    for (const auto& tag : InROSSpawnRequest.Tags)
+    {
+        newEntity->Tags.Emplace(tag);
+        spawnableComponent->AddTag(tag);
+    }
+
+    // Add Json configs
+    spawnableComponent->ActorJsonConfigs = InROSSpawnRequest.JsonParameters;
+
+    // Finish spawning Entity
+    // Destroy seems not make newEntity=nullptr evevn if it failed.
+    newEntity = UGameplayStatics::FinishSpawningActor(newEntity, InEntityTransform);
+
+    // Add to [Entities]
+    ServerAddEntity(newEntity);
+
+    return newEntity;
+}
+
+AActor* ASimulationState::ServerSpawnEntity(const FROSSpawnEntityReq& InRequest, const int32 InNetworkPlayerId)
+{
+    if (false == VerifyIsServerCall(TEXT("ServerSpawnEntity")))
+    {
+        return nullptr;
+    }
+
+    AActor* newEntity = nullptr;
+    if (ServerCheckSpawnRequest(InRequest))
+    {
+        const FString& entityModelName = InRequest.Xml;
+        const FString& entityName = InRequest.State.Name;
+        verify(false == entityName.IsEmpty());
+        if (nullptr == URRUObjectUtils::FindActorByName<AActor>(GetWorld(), entityName))
+        {
+            // Calculate to-be-spawned entity's [world transf]
+            FTransform relativeTransf =
+                URRConversionUtils::TransformROSToUE(FTransform(InRequest.State.Pose.Orientation, InRequest.State.Pose.Position));
+            FTransform worldTransf;
+            URRGeneralUtils::GetWorldTransform(
+                InRequest.State.ReferenceFrame, Entities.FindRef(InRequest.State.ReferenceFrame), relativeTransf, worldTransf);
+            UE_LOG(LogRapyutaCore,
+                   Warning,
+                   TEXT("Spawning Entity of model [%s] as [%s] to pose: %s"),
+                   *entityModelName,
+                   *entityName,
+                   *worldTransf.ToString());
+
+            // Spawn entity
+            newEntity = ServerSpawnEntity(InRequest, SpawnableEntityTypes[entityModelName], worldTransf, InNetworkPlayerId);
+            if (nullptr == newEntity)
+            {
+                // todo: need pass response to SimulationStateClient
+                // response.bSuccess = false;
+                // response.StatusMessage =
+                //     FString::Printf(TEXT("[%s] Failed to spawn entity named %s, probably out collision!"), *GetName(),
+                //     *entityName);
+                UE_LOG(LogRapyutaCore,
+                       Error,
+                       TEXT("[ASimulationState] Failed to spawn entity named %s, probably out collision!"),
+                       *entityName);
+            }
+        }
+        else
+        {
+            UE_LOG(LogRapyutaCore, Error, TEXT("Entity spawning failed - [%s] given name actor already exists!"), *entityName);
+        }
+    }
+    PrevSpawnEntityRequest = InRequest;
+    return newEntity;
+}
+
+bool ASimulationState::ServerCheckDeleteRequest(const FROSDeleteEntityReq& InRequest)
+{
+    if (false == VerifyIsServerCall(TEXT("ServerCheckDeleteRequest")))
+    {
+        return false;
+    }
+    return (PrevDeleteEntityRequest.Name != InRequest.Name);
+}
+
+void ASimulationState::ServerDeleteEntity(const FROSDeleteEntityReq& InRequest)
+{
+    if (false == VerifyIsServerCall(TEXT("ServerDeleteEntity")))
+    {
+        return;
+    }
+
+    if (ServerCheckDeleteRequest(InRequest))
+    {
+        AActor* Removed = Entities.FindAndRemoveChecked(InRequest.Name);
+        Removed->Destroy();
+    }
+    PrevDeleteEntityRequest = InRequest;
+}